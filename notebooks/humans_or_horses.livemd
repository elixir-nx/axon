--- conflicted
+++ resolved
@@ -8,11 +8,7 @@
 
 ```elixir
 Mix.install([
-<<<<<<< HEAD
   {:stb_image, "~> 0.5.2"},
-=======
-  {:stb_image, "~> 0.1.0"},
->>>>>>> e81b5760
   {:axon, "~> 0.1.0"},
   {:exla, "~> 0.2.2"},
   {:nx, "~> 0.2.1"}
