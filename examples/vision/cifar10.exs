Mix.install([
  {:axon, "~> 0.5"},
  {:exla, "~> 0.5"},
  {:nx, "~> 0.5"},
  {:scidata, "~> 0.1"}
])

defmodule Cifar do
  require Axon

  @batch_size 32
  @image_channels 3
  @image_side_pixels 32
  @channel_value_max 255
  @label_values Enum.to_list(0..9)

  defp transform_images({bin, type, shape}) do
    bin
    |> Nx.from_binary(type)
<<<<<<< HEAD
    |> Nx.reshape({elem(shape, 0), @image_side_pixels, @image_side_pixels, @image_channels})
    |> Nx.divide(@channel_value_max)
    |> Nx.to_batched(@batch_size)
=======
    |> Nx.reshape(shape, names: [:count, :channels, :width, :height])
    # Move channels to last position to match what conv layer expects
    |> Nx.transpose(axes: [:count, :width, :height, :channels])
    |> Nx.divide(255.0)
    |> Nx.to_batched(32)
>>>>>>> 57c75e52
    |> Enum.split(1500)
  end

  defp transform_labels({bin, type, _}) do
    bin
    |> Nx.from_binary(type)
    |> Nx.new_axis(-1)
    |> Nx.equal(Nx.tensor(@label_values))
    |> Nx.to_batched(@batch_size)
    |> Enum.split(1500)
  end

  defp build_model(input_shape) do
    Axon.input("input", shape: input_shape)
    |> Axon.conv(32, kernel_size: {3, 3}, activation: :relu)
    |> Axon.batch_norm()
    |> Axon.max_pool(kernel_size: {2, 2})
    |> Axon.conv(64, kernel_size: {3, 3}, activation: :relu)
    |> Axon.batch_norm()
    |> Axon.max_pool(kernel_size: {2, 2})
    |> Axon.flatten()
    |> Axon.dense(64, activation: :relu)
    |> Axon.dropout(rate: 0.5)
    |> Axon.dense(length(@label_values), activation: :softmax)
  end

  defp train_model(model, train_images, train_labels, epochs) do
    model
    |> Axon.Loop.trainer(:categorical_cross_entropy, :adam)
    |> Axon.Loop.metric(:accuracy, "Accuracy")
    |> Axon.Loop.run(Stream.zip(train_images, train_labels), %{}, epochs: epochs, compiler: EXLA)
  end

  defp test_model(model, model_state, test_images, test_labels) do
    model
    |> Axon.Loop.evaluator()
    |> Axon.Loop.metric(:accuracy, "Accuracy")
    |> Axon.Loop.run(Stream.zip(test_images, test_labels), model_state, compiler: EXLA)
  end

  def run do
    {{_, _, {_, channels, width, height}} = images, labels} = Scidata.CIFAR10.download()

    {train_images, test_images} = transform_images(images)
    {train_labels, test_labels} = transform_labels(labels)

<<<<<<< HEAD
    model = build_model({nil, @image_channels, @image_side_pixels, @image_side_pixels}) |> IO.inspect()
=======
    model =
      # Move channels to last position to match what conv layer expects
      {nil, width, height, channels}
      |> build_model()
      |> IO.inspect()
>>>>>>> 57c75e52

    IO.write("\n\n Training Model \n\n")

    model_state =
      model
      |> train_model(train_images, train_labels, 10)

    IO.write("\n\n Testing Model \n\n")

    test_model(model, model_state, test_images, test_labels)

    IO.write("\n\n")
  end
end

Nx.default_backend(EXLA.Backend)
Cifar.run()<|MERGE_RESOLUTION|>--- conflicted
+++ resolved
@@ -9,25 +9,17 @@
   require Axon
 
   @batch_size 32
-  @image_channels 3
-  @image_side_pixels 32
   @channel_value_max 255
   @label_values Enum.to_list(0..9)
 
   defp transform_images({bin, type, shape}) do
     bin
     |> Nx.from_binary(type)
-<<<<<<< HEAD
-    |> Nx.reshape({elem(shape, 0), @image_side_pixels, @image_side_pixels, @image_channels})
-    |> Nx.divide(@channel_value_max)
-    |> Nx.to_batched(@batch_size)
-=======
     |> Nx.reshape(shape, names: [:count, :channels, :width, :height])
     # Move channels to last position to match what conv layer expects
     |> Nx.transpose(axes: [:count, :width, :height, :channels])
-    |> Nx.divide(255.0)
-    |> Nx.to_batched(32)
->>>>>>> 57c75e52
+    |> Nx.divide(@channel_value_max)
+    |> Nx.to_batched(@batch_size)
     |> Enum.split(1500)
   end
 
@@ -74,15 +66,11 @@
     {train_images, test_images} = transform_images(images)
     {train_labels, test_labels} = transform_labels(labels)
 
-<<<<<<< HEAD
-    model = build_model({nil, @image_channels, @image_side_pixels, @image_side_pixels}) |> IO.inspect()
-=======
     model =
       # Move channels to last position to match what conv layer expects
       {nil, width, height, channels}
       |> build_model()
       |> IO.inspect()
->>>>>>> 57c75e52
 
     IO.write("\n\n Training Model \n\n")
 
