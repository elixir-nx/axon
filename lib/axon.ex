defmodule Axon do
  @moduledoc """
  A high-level interface for creating neural network models.

  Axon is built entirely on top of Nx numerical definitions,
  so every neural network can be JIT or AOT compiled using
  any Nx compiler, or even transformed into high-level neural
  network formats like TensorFlow Lite and
  [ONNX](https://github.com/elixir-nx/axon_onnx).

  ## Model Creation

  All Axon models start with an input layer, specifying the
  expected input shape of the training data:

      input = Axon.input({nil, 784}, "input")

  Notice you can specify some dimensions as `nil`, indicating
  that the dimension size will be filled in at model runtime.
  You can then compose inputs with other layers:

      model =
        input
        |> Axon.dense(128, activation: :relu)
        |> Axon.batch_norm()
        |> Axon.dropout(rate: 0.8)
        |> Axon.dense(64)
        |> Axon.tanh()
        |> Axon.dense(10)
        |> Axon.activation(:softmax)

  You can inspect the model for a nice summary:

      IO.inspect(model)

      ---------------------------------------------------------------------------------------------------------
                                                        Model
      =========================================================================================================
       Layer                                   Shape        Policy              Parameters   Parameters Memory
      =========================================================================================================
       input ( input )                         {nil, 784}   p=f32 c=f32 o=f32   0            0 bytes
       dense_0 ( dense["input"] )              {nil, 128}   p=f32 c=f32 o=f32   100480       401920 bytes
       relu_0 ( relu["dense_0"] )              {nil, 128}   p=f32 c=f32 o=f32   0            0 bytes
       batch_norm_0 ( batch_norm["relu_0"] )   {nil, 128}   p=f32 c=f32 o=f32   512          2048 bytes
       dropout_0 ( dropout["batch_norm_0"] )   {nil, 128}   p=f32 c=f32 o=f32   0            0 bytes
       dense_1 ( dense["dropout_0"] )          {nil, 64}    p=f32 c=f32 o=f32   8256         33024 bytes
       tanh_0 ( tanh["dense_1"] )              {nil, 64}    p=f32 c=f32 o=f32   0            0 bytes
       dense_2 ( dense["tanh_0"] )             {nil, 10}    p=f32 c=f32 o=f32   650          2600 bytes
       softmax_0 ( softmax["dense_2"] )        {nil, 10}    p=f32 c=f32 o=f32   0            0 bytes
      ---------------------------------------------------------------------------------------------------------
      Total Parameters: 109898
      Total Parameters Memory: 439592 bytes
      Inputs: %{"input" => {nil, 784}}

  ### Multiple Inputs

  Creating a model with multiple inputs is as easy as declaring an
  additional input in your Axon graph. Every input layer present in
  the final Axon graph will be required to be passed as input at the
  time of model execution.

      inp1 = Axon.input({nil, 1}, "input_0")
      inp2 = Axon.input({nil, 1}, "input_1")

      # Both inputs will be used
      model1 = Axon.add(inp1, inp2)

      # Only inp2 will be used
      model2 = Axon.add(inp2, inp2)

  Axon graphs are immutable, which means composing and manipulating
  an Axon graph creates an entirely new graph. Additionally, layer
  names are lazily generated at model execution time. To avoid
  non-deterministic input orderings and names, Axon requires each
  input to have a unique binary identifier. You can then reference
  inputs by name when passing to models at execution time:

      inp1 = Axon.input({nil, 1}, "input_0")
      inp2 = Axon.input({nil, 1}, "input_1")

      model1 = Axon.add(inp1, inp2)
      params1 = Axon.init(model1)
      # Inputs are referenced by name
      Axon.predict(model1, params1, %{"input_0" => x, "input_1" => y})

  ### Multiple Outputs

  Nx offers robust [container](https://hexdocs.pm/nx/Nx.Container.html) support
  which is extended to Axon. Axon allows you to wrap any valid Nx container
  in a layer. Containers are most commonly used to structure outputs:

      inp1 = Axon.input({nil, 1}, "input_0")
      inp2 = Axon.input({nil, 1}, "input_1")
      model = Axon.container(%{foo: inp1, bar: inp2})

  Containers can be arbitrarily nested:

      inp1 = Axon.input({nil, 1}, "input_0")
      inp2 = Axon.input({nil, 1}, "input_1")
      model = Axon.container({%{foo: {inp1, %{bar: inp2}}}})

  You can even use custom structs which implement the container protocol:

      inp1 = Axon.input({nil, 1}, "input_0")
      inp2 = Axon.input({nil, 1}, "input_1")
      model = Axon.container(%MyStruct{foo: inp1, bar: inp2})

  ### Custom Layers

  If you find that Axon's built-in layers are insufficient for your needs,
  you can create your own using the custom layer API. All of Axon's built-in
  layers (aside from special ones such as `input`, `constant`, and `container`)
  make use of this same API.

  Axon layers are really just placeholders for Nx computations with trainable
  parameters and possibly state. To define a custom layer, you just need to
  define a `defn` implementation:

      defn my_layer(x, weight, _opts \\ []) do
        Nx.atan2(x, weight)
      end

  Notice the only stipulation is that your custom layer implementation must
  accept at least 1 input and a list of options. At execution time, every
  layer will be passed a `:mode` option which can be used to control behavior
  at training and inference time.

  Inputs to your custom layer can be either Axon graph inputs or trainable
  parameters. You can pass Axon graph inputs as-is to a custom layer. To
  declare trainable parameters, use `Axon.param/3`:

      weight = Axon.param(input_shape, "weight")

  To create a custom layer, you "wrap" your implementation and inputs into
  a layer using `Axon.layer`. You'll notice the API mirrors Elixir's `apply`:

      def atan2_layer(%Axon{output_shape: shape} = input) do
        weight = Axon.param(input_shape, "weight")
        Axon.layer(&my_layer/3, [input, weight])
      end

  ## Model Execution

  Under the hood, Axon models are represented as Elixir structs. You
  can initialize and apply models using the macros `Axon.init/3` and
  `Axon.predict/4`:

      params = Axon.init(model, compiler: EXLA)

      Axon.predict(model, params, inputs, compiler: EXLA, mode: :train)

  It is suggested that you set compiler options globally rather than pass
  them as options to execution macros:
      
      EXLA.set_as_nx_default([:tpu, :cuda, :rocm, :host])

      params = Axon.init(model)
      Axon.predict(model, params, inputs, mode: :train)

  `Axon.predict/4` by default runs in inference mode, which performs certain
  optimizations and removes layers such as dropout layers. If constructing
  a training step using `Axon.predict/4`, be sure to specify `mode: :train`.

  ## Model Training

  Combining the Axon model creation API with the optimization and training
  APIs, you can create and train neural networks with ease:

      model =
        Axon.input({nil, 784}, "input_0")
        |> Axon.dense(128, activation: :relu)
        |> Axon.layer_norm()
        |> Axon.dropout()
        |> Axon.dense(10, activation: :softmax)

      IO.inspect model

      model_state =
        model
        |> Axon.Loop.trainer(:categorical_cross_entropy, Axon.Optimizers.adamw(0.005))
        |> Axon.Loop.run(train_data, epochs: 10, compiler: EXLA)

  See `Axon.Updates` and `Axon.Loop` for a more in-depth treatment of
  model optimization and model training.
  """
  alias __MODULE__, as: Axon
  alias Axon.Parameter

  # Axon serialization version
  @file_version 1

  @type t :: %__MODULE__{}

  defstruct [
    :id,
    :name,
    :output_shape,
    :parent,
    :parameters,
    :args,
    :op,
    :policy,
    :hooks,
    :opts,
    :op_name
  ]

  @doc """
  Custom Axon layer with given inputs.

  Inputs may be other Axon layers or trainable parameters created
  with `Axon.param`. At inference time, `op` will be applied with
  inputs in specified order and an additional `opts` parameter which
  specifies inference options. All options passed to layer are forwarded
  to inference function except:

    * `:shape` - specify layer output shape to bypass shape inference.
    * `:name` - layer name.
    * `:op_name` - layer operation for inspection and building parameter
      map.

  Note this means your layer should not use these as input options,
  as they will always be dropped during inference compilation.

  Axon's compiler will additionally forward the following options to
  every layer at inference time:

    * `:mode` - `:inference` or `:train`. To control layer behavior
      based on inference or train time.

  `op` is a function of the form:

      fun = fn input, weight, bias, _opts ->
        input * weight + bias
      end
  """
  @doc type: :special
  def layer(op, inputs, opts \\ []) when (is_atom(op) or is_function(op)) and is_list(inputs) do
    {inputs, params, args, input_shapes} = split_inputs(op, inputs)

    inputs = Enum.reverse(inputs)
    params = Enum.reverse(params)
    args = Enum.reverse(args)
    input_shapes = Enum.reverse(input_shapes)

    {name, opts} = Keyword.pop(opts, :name)
    {shape, opts} = Keyword.pop(opts, :shape)
    {op_name, opts} = Keyword.pop(opts, :op_name, :custom)

    {id, name} = unique_identifiers(op_name, name)

    output_shape =
      if shape do
        shape
      else
        infer_shape(input_shapes, op, opts)
      end

    %Axon{
      id: id,
      name: name,
      output_shape: output_shape,
      parent: inputs,
      parameters: params,
      args: args,
      op: op,
      policy: Axon.MixedPrecision.create_policy(),
      hooks: [],
      opts: opts,
      op_name: op_name
    }
  end

  defp split_inputs(:container, [container] = inputs) do
    input_shapes = deep_new(container, fn %Axon{output_shape: shape} -> shape end)
    args = [:layer]
    params = []
    {inputs, params, args, [input_shapes]}
  end

  defp split_inputs(_op, inputs) do
    Enum.reduce(inputs, {[], [], [], []}, fn
      %Axon{output_shape: shape} = layer, {layers, params, args, shapes} ->
        {[layer | layers], params, [:layer | args], [shape | shapes]}

      %Parameter{shape: shape} = param, {layers, params, args, shapes} ->
        {layers, [param | params], [:parameter | args], [shape | shapes]}

      invalid, _ ->
        raise ArgumentError, "invalid input given to layer: #{inspect(invalid)}"
    end)
  end

  defp infer_shape(input_shapes, fun, opts) do
    {inputs, indices} =
      Enum.reduce(input_shapes, {[], []}, fn shape, {input_shapes, indices} ->
        {template, template_indices} = template_shape(shape)
        {[template | input_shapes], [template_indices | indices]}
      end)

    inputs = Enum.reverse(inputs)

    opts = Keyword.put(opts, :mode, :inference)

    wrapper_fun = fn tensors ->
      tensors = Tuple.to_list(tensors)
      apply(fun, tensors ++ [opts])
    end

    expr = Nx.Defn.jit(wrapper_fun, [List.to_tuple(inputs)], compiler: Axon.Defn)

    indices = Enum.map(indices, &MapSet.new/1)

    indices_that_are_1 =
      expr.shape
      |> Tuple.to_list()
      |> Enum.with_index()
      |> Enum.filter(fn {x, _} -> x == 1 end)
      |> Enum.map(fn {_, i} -> i end)
      |> MapSet.new()

    indices_to_make_nil =
      case indices do
        [] ->
          []

        indices ->
          indices
          |> Enum.reduce(MapSet.new(), &MapSet.union/2)
          |> MapSet.intersection(indices_that_are_1)
          |> Enum.to_list()
      end

    Enum.reduce(indices_to_make_nil, expr.shape, fn i, shape ->
      put_elem(shape, i, nil)
    end)
  end

  defp template_shape(shape) when is_map(shape) do
    Nx.Container.traverse(shape, [], &recur_template_shape/2)
  end

  defp template_shape(shape) do
    if tuple_size(shape) == 0 do
      {Nx.template({}, {:f, 32}), []}
    else
      first_elem = elem(shape, 0)

      if is_integer(first_elem) or is_nil(first_elem) do
        {shape, template_indices} = Axon.Shape.replace_nil(shape)
        template = Nx.template(shape, {:f, 32})
        {template, List.wrap(template_indices)}
      else
        Nx.Container.traverse(shape, [], &recur_template_shape/2)
      end
    end
  end

  defp recur_template_shape(shape, indices) do
    case shape do
      shape when is_map(shape) ->
        {template, template_indices} = template_shape(shape)
        {template, indices ++ template_indices}

      shape when is_tuple(shape) ->
        {template, template_indices} = template_shape(shape)
        {template, indices ++ template_indices}
    end
  end

  @doc """
  Trainable Axon parameter used to create custom layers.

  Parameters are specified in usages of `Axon.layer` and will
  be automatically initialized and used in subsequent applications
  of Axon models.

  Parameters *must* be specified in order of their usage.

  ## Options

    * `:initializer` - parameter initializer. Defaults to `:glorot_uniform`.

  """
  def param(name, shape, opts \\ []) when is_binary(name) and is_tuple(shape) do
    opts = Keyword.validate!(opts, initializer: :glorot_uniform)
    initializer = opts[:initializer]
    validate_initializer!(initializer)

    id = System.unique_integer([:positive, :monotonic])

    %Axon.Parameter{
      id: id,
      name: name,
      shape: shape,
      initializer: initializer
    }
  end

  @doc """
  Adds an input layer to the network.

  Input layers specify a model's inputs. Input layers are
  always the root layers of the neural network.

  You must specify the input layers name, which will be used
  to uniquely identify it in the case of multiple inputs.

  """
  @doc type: :special
  def input(input_shape, name) when is_tuple(input_shape) and is_binary(name) do
    output_shape = Axon.Shape.input(input_shape)
    layer(:input, [], name: name, shape: output_shape, op_name: :input)
  end

  @doc """
  Adds a constant layer to the network.

  Constant layers encapsulate Nx tensors in an Axon layer for ease
  of use with other Axon layers. They can be used interchangeably
  with other Axon layers:

      inp = Axon.input({nil, 32}, "input")
      my_constant = Axon.constant(Nx.iota({1, 32}))
      model = Axon.add(inp, my_constant)

  Constant layers will be cast according to the mixed precision policy.
  If it's important for your constant to retain it's type during
  the computation, you will need to set the mixed precision policy to
  ignore constant layers.

  ## Options

    * `:name` - layer name.

  """
  def constant(tensor, opts \\ [])

  @doc type: :special
  def constant(%Nx.Tensor{shape: output_shape} = tensor, opts) do
    opts = Keyword.validate!(opts, [:name])

    layer(:constant, [], name: opts[:name], value: tensor, shape: output_shape, op_name: :constant)
  end

  def constant(value, _) do
    raise ArgumentError,
          "value passed to constant must be an Nx tensor" <>
            " but got #{inspect(value)}, if you are passing" <>
            " a number, wrap it with a call to Nx.tensor/2"
  end

  @doc """
  Adds a container layer to the network.

  In certain cases you may want your model to have multiple
  outputs. In order to make this work, you must "join" the
  outputs into an Axon layer using this function for use in
  initialization and inference later on.

  The given container can be any valid Axon Nx container.

  ## Options

    * `:name` - layer name.

  ## Examples

      iex> inp1 = Axon.input({nil, 1}, "input_0")
      iex> inp2 = Axon.input({nil, 2}, "input_1")
      iex> model = Axon.container(%{a: inp1, b: inp2})
      iex> %{a: a, b: b} = Axon.predict(model, %{}, %{
      ...>    "input_0" => Nx.tensor([[1.0]]),
      ...>    "input_1" => Nx.tensor([[1.0, 2.0]])
      ...> })
      iex> a
      #Nx.Tensor<
        f32[1][1]
        [
          [1.0]
        ]
      >
      iex> b
      #Nx.Tensor<
        f32[1][2]
        [
          [1.0, 2.0]
        ]
      >
  """
  @doc type: :special
  def container(container, opts \\ []) do
    opts = Keyword.validate!(opts, [:name])

    output_shape =
      deep_new(container, fn %Axon{output_shape: shape} ->
        shape
      end)

    layer(:container, [container], name: opts[:name], shape: output_shape, op_name: :container)
  end

  # TODO: This should not be duplicated
  defp deep_new(map, fun) do
    {cont, :ok} = Nx.Container.traverse(map, :ok, &recur_traverse(&1, &2, fun))
    cont
  end

  defp recur_traverse(item, :ok, fun) do
    case item do
      %Axon{} = t ->
        {fun.(t), :ok}

      %{axon: :axon} = t ->
        {fun.(t), :ok}

      container ->
        {deep_new(container, fun), :ok}
    end
  end

  @doc """
  Wraps an Axon model into a namespace.

  A namespace is a part of an Axon model which is meant to
  be a self-contained collection of Axon layers. Namespaces
  are guaranteed to always generate with the same internal
  layer names and can be re-used universally across models.

  Namespaces are most useful for containing large collections
  of layers and offering a straightforward means for accessing
  the parameters of individual model components. A common application
  of namespaces is to use them in with a pre-trained model for
  fine-tuning:

      {base, resnet_params} = resnet()
      base = base |> Axon.namespace("resnet")

      model = base |> Axon.dense(1)
      Axon.init(model, %{"resnset" => resnet_params})

  Notice you can use `Axon.init` in conjunction with namespaces
  to specify which portion of a model you'd like to initialize
  from a fixed starting point.

  Namespaces have fixed names, which means it's easy to run into namespace
  collisions. Re-using namespaces, re-using inner parts of a namespace,
  and attempting to share layers between namespaces are still sharp
  edges in namespace usage.
  """
  def namespace(%Axon{output_shape: shape} = axon, name) when is_binary(name) do
    layer(:namespace, [axon], name: name, shape: shape)
  end

  @doc """
  Adds a dense layer to the network.

  The dense layer implements:

      output = activation(dot(input, kernel) + bias)

  where `activation` is given by the `:activation` option and both
  `kernel` and `bias` are layer parameters. `units` specifies the
  number of output units.

  Compiles to `Axon.Layers.dense/4`.

  ## Options

    * `:name` - layer name.

    * `:kernel_initializer` - initializer for `kernel` weights.
      Defaults to `:glorot_uniform`.

    * `:bias_initializer` - initializer for `bias` weights. Defaults
      to `:zeros`.

    * `:activation` - element-wise activation function.

    * `:use_bias` - whether the layer should add bias to the output.
      Defaults to `true`.

  """
  @doc type: :linear
  def dense(%Axon{output_shape: parent_shape} = x, units, opts \\ [])
      when is_integer(units) and units > 0 do
    opts =
      Keyword.validate!(opts, [
        :name,
        :activation,
        kernel_initializer: :glorot_uniform,
        bias_initializer: :zeros,
        use_bias: true
      ])

    kernel_shape = Axon.Shape.dense_kernel(parent_shape, units)
    bias_shape = Axon.Shape.dense_bias(parent_shape, units)
    output_shape = Axon.Shape.dense(parent_shape, units)

    kernel = param("kernel", kernel_shape, initializer: opts[:kernel_initializer])

    {inputs, op} =
      if opts[:use_bias] do
        bias = param("bias", bias_shape, initializer: opts[:bias_initializer])
        {[x, kernel, bias], :dense}
      else
        {[x, kernel], &Axon.Layers.dense(&1, &2, 0, &3)}
      end

    node = layer(op, inputs, name: opts[:name], shape: output_shape, op_name: :dense)

    if activation = opts[:activation] do
      activation(node, activation)
    else
      node
    end
  end

  @doc """
  Adds a bilinear layer to the network.

  The bilinear layer implements:

      output = activation(dot(dot(input1, kernel), input2) + bias)

  where `activation` is given by the `:activation` option and both
  `kernel` and `bias` are layer parameters. `units` specifies the
  number of output units.

  All dimensions but the last of `input1` and `input2` must match. The
  batch sizes of both inputs must also match or at least one must be `nil`.
  Inferred output batch size coerces to the strictest input batch size.

  Compiles to `Axon.Layers.bilinear/5`.

  ## Options

    * `:name` - layer name.

    * `:kernel_initializer` - initializer for `kernel` weights.
      Defaults to `:glorot_uniform`.

    * `:bias_initializer` - initializer for `bias` weights. Defaults
      to `:zeros`.

    * `:activation` - element-wise activation function.

    * `:use_bias` - whether the layer should add bias to the output.
      Defaults to `true`.

  """
  @doc type: :linear
  def bilinear(
        %Axon{output_shape: parent1_shape} = input1,
        %Axon{output_shape: parent2_shape} = input2,
        units,
        opts \\ []
      )
      when is_integer(units) and units > 0 do
    opts =
      Keyword.validate!(opts, [
        :name,
        :activation,
        kernel_initializer: :glorot_uniform,
        bias_initializer: :zeros,
        use_bias: true
      ])

    kernel_shape = Axon.Shape.bilinear_kernel(parent1_shape, parent2_shape, units)
    bias_shape = Axon.Shape.bilinear_bias(parent1_shape, parent2_shape, units)
    output_shape = Axon.Shape.bilinear(parent1_shape, parent2_shape, units)

    kernel = param("kernel", kernel_shape, initializer: opts[:kernel_initializer])

    {inputs, op} =
      if opts[:use_bias] do
        bias = param("bias", bias_shape, initializer: opts[:bias_initializer])
        {[input1, input2, kernel, bias], :bilinear}
      else
        {[input1, input2, kernel], &Axon.Layers.bilinear(&1, &2, &3, 0, &4)}
      end

    node = layer(op, inputs, name: opts[:name], shape: output_shape, op_name: :bilinear)

    if activation = opts[:activation] do
      activation(node, activation)
    else
      node
    end
  end

  @doc """
  Adds a convolution layer to the network.

  The convolution layer implements a general dimensional
  convolutional layer - which convolves a kernel over the input
  to produce an output.

  Compiles to `Axon.Layers.conv/4`.

  ## Options

    * `:name` - layer name.

    * `:kernel_initializer` - initializer for `kernel` weights.
      Defaults to `:glorot_uniform`.

    * `:bias_initializer` - initializer for `bias` weights. Defaults
      to `:zeros`

    * `:activation` - element-wise activation function.

    * `:use_bias` - whether the layer should add bias to the output.
      Defaults to `true`

    * `:kernel_size` - size of the kernel spatial dimensions. Defaults
      to `1`.

    * `:strides` - stride during convolution. Defaults to `1`.

    * `:padding` - padding to the spatial dimensions of the input.
      Defaults to `:valid`.

    * `:input_dilation` - dilation to apply to input. Defaults to `1`.

    * `:kernel_dilation` - dilation to apply to kernel. Defaults to `1`.
    
    * `:feature_group_size` - feature group size for convolution. Defaults
      to `1`.

    * `:channels` - channels location. One of `:first` or `:last`.
      Defaults to `:first`.

  """
  @doc type: :convolution
  def conv(%Axon{output_shape: parent_shape} = x, units, opts \\ [])
      when is_integer(units) and units > 0 do
    opts =
      Keyword.validate!(opts, [
        :name,
        :activation,
        kernel_initializer: :glorot_uniform,
        bias_initializer: :zeros,
        use_bias: true,
        kernel_size: 1,
        strides: 1,
        padding: :valid,
        input_dilation: 1,
        kernel_dilation: 1,
        channels: :first,
        feature_group_size: 1
      ])

    kernel_size = opts[:kernel_size]
    strides = opts[:strides]
    padding = opts[:padding]
    input_dilation = opts[:input_dilation]
    kernel_dilation = opts[:kernel_dilation]
    channels = opts[:channels]
    feature_group_size = opts[:feature_group_size]
    inner_rank = Nx.rank(parent_shape) - 2

    kernel_size = tuple_or_duplicate(:kernel_size, kernel_size, inner_rank)
    strides = list_or_duplicate(:strides, strides, inner_rank)
    input_dilation = list_or_duplicate(:input_dilation, input_dilation, inner_rank)
    kernel_dilation = list_or_duplicate(:kernel_dilation, kernel_dilation, inner_rank)

    kernel_shape = Axon.Shape.conv_kernel(parent_shape, units, kernel_size, channels)
    bias_shape = Axon.Shape.conv_bias(parent_shape, units, kernel_size, channels)

    output_shape =
      Axon.Shape.conv(
        parent_shape,
        kernel_shape,
        strides,
        padding,
        input_dilation,
        kernel_dilation,
        channels,
        feature_group_size
      )

    kernel = param("kernel", kernel_shape, initializer: opts[:kernel_initializer])

    {inputs, op} =
      if opts[:use_bias] do
        bias = param("bias", bias_shape, initializer: opts[:bias_initializer])
        {[x, kernel, bias], :conv}
      else
        {[x, kernel], &Axon.Layers.conv(&1, &2, 0, &3)}
      end

    node =
      layer(op, inputs,
        name: opts[:name],
        strides: strides,
        padding: padding,
        input_dilation: input_dilation,
        kernel_dilation: kernel_dilation,
        feature_group_size: feature_group_size,
        channels: channels,
        shape: output_shape,
        op_name: :conv
      )

    if activation = opts[:activation] do
      activation(node, activation)
    else
      node
    end
  end

  @doc """
  Adds a transposed convolution layer to the network.

  The transposed convolution layer is sometimes referred to as a
  fractionally strided convolution or (incorrectly) as a deconvolution.

  Compiles to `Axon.Layers.conv_transpose/4`.

  ## Options

    * `:name` - layer name.

    * `:kernel_initializer` - initializer for `kernel` weights.
      Defaults to `:glorot_uniform`.

    * `:bias_initializer` - initializer for `bias` weights. Defaults
      to `:zeros`

    * `:activation` - element-wise activation function.

    * `:use_bias` - whether the layer should add bias to the output.
      Defaults to `true`

    * `:kernel_size` - size of the kernel spatial dimensions. Defaults
      to `1`.

    * `:strides` - stride during convolution. Defaults to `1`.

    * `:padding` - padding to the spatial dimensions of the input.
      Defaults to `:valid`.

    * `:kernel_dilation` - dilation to apply to kernel. Defaults to `1`.

    * `:channels` - channels location. One of `:first` or `:last`.
      Defaults to `:first`.

  """
  @doc type: :convolution
  def conv_transpose(%Axon{output_shape: parent_shape} = x, units, opts \\ []) do
    opts =
      Keyword.validate!(opts, [
        :name,
        :activation,
        kernel_initializer: :glorot_uniform,
        bias_initializer: :zeros,
        use_bias: true,
        kernel_size: 1,
        strides: 1,
        padding: :valid,
        kernel_dilation: 1,
        channels: :first
      ])

    kernel_size = opts[:kernel_size]
    strides = opts[:strides]
    padding = opts[:padding]
    kernel_dilation = opts[:kernel_dilation]
    channels = opts[:channels]
    inner_rank = Nx.rank(parent_shape) - 2

    kernel_size = tuple_or_duplicate(:kernel_size, kernel_size, inner_rank)
    strides = list_or_duplicate(:strides, strides, inner_rank)
    kernel_dilation = list_or_duplicate(:kernel_dilation, kernel_dilation, inner_rank)

    kernel_shape = Axon.Shape.conv_kernel(parent_shape, units, kernel_size, channels)
    bias_shape = Axon.Shape.conv_bias(parent_shape, units, kernel_size, channels)

    kernel = param("kernel", kernel_shape, initializer: opts[:kernel_initializer])

    {inputs, op} =
      if opts[:use_bias] do
        bias = param("bias", bias_shape, initializer: opts[:bias_initializer])
        {[x, kernel, bias], :conv_transpose}
      else
        {[x, kernel], &Axon.Layers.conv_transpose(&1, &2, 0, &3)}
      end

    output_shape =
      Axon.Shape.conv_transpose(
        parent_shape,
        kernel_shape,
        strides,
        padding,
        kernel_dilation,
        channels
      )

    node =
      layer(op, inputs,
        name: opts[:name],
        strides: strides,
        padding: padding,
        kernel_dilation: kernel_dilation,
        channels: channels,
        shape: output_shape,
        op_name: :conv_transpose
      )

    if activation = opts[:activation] do
      activation(node, activation)
    else
      node
    end
  end

  @doc """
  Adds a depthwise convolution layer to the network.

  The depthwise convolution layer implements a general
  dimensional depthwise convolution - which is a convolution
  where the feature group size is equal to the number of
  input channels.

  Channel multiplier grows the input channels by the given
  factor. An input factor of 1 means the output channels
  are the same as the input channels.

  Compiles to `Axon.Layers.depthwise_conv/4`.

  ## Options

    * `:name` - layer name.

    * `:kernel_initializer` - initializer for `kernel` weights.
      Defaults to `:glorot_uniform`.

    * `:bias_initializer` - initializer for `bias` weights. Defaults
      to `:zeros`

    * `:activation` - element-wise activation function.

    * `:use_bias` - whether the layer should add bias to the output.
      Defaults to `true`

    * `:kernel_size` - size of the kernel spatial dimensions. Defaults
      to `1`.

    * `:strides` - stride during convolution. Defaults to `1`.

    * `:padding` - padding to the spatial dimensions of the input.
      Defaults to `:valid`.

    * `:input_dilation` - dilation to apply to input. Defaults to `1`.

    * `:kernel_dilation` - dilation to apply to kernel. Defaults to `1`.

    * `:channels` - channels location. One of `:first` or `:last`.
      Defaults to `:first`.

  """
  @doc type: :convolution
  def depthwise_conv(%Axon{output_shape: parent_shape} = x, channel_multiplier, opts \\ [])
      when is_integer(channel_multiplier) and channel_multiplier >= 1 do
    opts =
      Keyword.validate!(opts, [
        :name,
        :activation,
        kernel_initializer: :glorot_uniform,
        bias_initializer: :zeros,
        use_bias: true,
        kernel_size: 1,
        strides: 1,
        padding: :valid,
        input_dilation: 1,
        kernel_dilation: 1,
        channels: :first
      ])

    kernel_size = opts[:kernel_size]
    strides = opts[:strides]
    padding = opts[:padding]
    input_dilation = opts[:input_dilation]
    kernel_dilation = opts[:kernel_dilation]
    channels = opts[:channels]
    inner_rank = Nx.rank(parent_shape) - 2

    kernel_size = tuple_or_duplicate(:kernel_size, kernel_size, inner_rank)
    strides = list_or_duplicate(:strides, strides, inner_rank)
    input_dilation = list_or_duplicate(:input_dilation, input_dilation, inner_rank)
    kernel_dilation = list_or_duplicate(:kernel_dilation, kernel_dilation, inner_rank)

    kernel_shape =
      Axon.Shape.depthwise_conv_kernel(parent_shape, channel_multiplier, kernel_size, channels)

    bias_shape =
      Axon.Shape.depthwise_conv_bias(parent_shape, channel_multiplier, kernel_size, channels)

    output_shape =
      Axon.Shape.depthwise_conv(
        parent_shape,
        kernel_shape,
        strides,
        padding,
        input_dilation,
        kernel_dilation,
        channels
      )

    kernel = param("kernel", kernel_shape, initializer: opts[:kernel_initializer])

    {inputs, op} =
      if opts[:use_bias] do
        bias = param("bias", bias_shape, initializer: opts[:bias_initializer])

        {[x, kernel, bias], :depthwise_conv}
      else
        {[x, kernel], &Axon.Layers.depthwise_conv(&1, &2, 0, &3)}
      end

    node =
      layer(op, inputs,
        name: opts[:name],
        strides: strides,
        padding: padding,
        input_dilation: input_dilation,
        kernel_dilation: kernel_dilation,
        channels: channels,
        shape: output_shape,
        op_name: :depthwise_conv
      )

    if activation = opts[:activation] do
      activation(node, activation)
    else
      node
    end
  end

  @doc """
  Adds a depthwise separable 2-dimensional convolution to the
  network.

  Depthwise separable convolutions break the kernel into kernels
  for each dimension of the input and perform a depthwise conv
  over the input with each kernel.

  Compiles to `Axon.Layers.separable_conv2d/6`.

  ## Options

    * `:name` - layer name.

    * `:kernel_initializer` - initializer for `kernel` weights.
      Defaults to `:glorot_uniform`.

    * `:bias_initializer` - initializer for `bias` weights. Defaults
      to `:zeros`

    * `:activation` - element-wise activation function.

    * `:use_bias` - whether the layer should add bias to the output.
      Defaults to `true`

    * `:kernel_size` - size of the kernel spatial dimensions. Defaults
      to `1`.

    * `:strides` - stride during convolution. Defaults to `1`.

    * `:padding` - padding to the spatial dimensions of the input.
      Defaults to `:valid`.

    * `:input_dilation` - dilation to apply to input. Defaults to `1`.

    * `:kernel_dilation` - dilation to apply to kernel. Defaults to `1`.

    * `:channels` - channels location. One of `:first` or `:last`.
      Defaults to `:first`.

  """
  @doc type: :convolution
  def separable_conv2d(%Axon{output_shape: parent_shape} = x, channel_multiplier, opts \\ [])
      when is_integer(channel_multiplier) and channel_multiplier >= 1 do
    opts =
      Keyword.validate!(opts, [
        :name,
        :activation,
        kernel_initializer: :glorot_uniform,
        bias_initializer: :zeros,
        use_bias: true,
        kernel_size: 1,
        strides: 1,
        padding: :valid,
        input_dilation: 1,
        kernel_dilation: 1,
        channels: :first
      ])

    kernel_size = opts[:kernel_size]
    strides = opts[:strides]
    padding = opts[:padding]
    input_dilation = opts[:input_dilation]
    kernel_dilation = opts[:kernel_dilation]
    channels = opts[:channels]
    inner_rank = Nx.rank(parent_shape) - 2

    kernel_size = tuple_or_duplicate(:kernel_size, kernel_size, inner_rank)
    strides = list_or_duplicate(:strides, strides, inner_rank)
    input_dilation = list_or_duplicate(:input_dilation, input_dilation, inner_rank)
    kernel_dilation = list_or_duplicate(:kernel_dilation, kernel_dilation, inner_rank)

    k1_shape =
      Axon.Shape.separable_conv2d_kernel(
        parent_shape,
        channel_multiplier,
        kernel_size,
        1,
        channels
      )

    k2_shape =
      Axon.Shape.separable_conv2d_kernel(
        parent_shape,
        channel_multiplier,
        kernel_size,
        2,
        channels
      )

    b1_shape =
      Axon.Shape.separable_conv2d_bias(parent_shape, channel_multiplier, kernel_size, channels)

    b2_shape =
      Axon.Shape.separable_conv2d_bias(parent_shape, channel_multiplier, kernel_size, channels)

    output_shape =
      Axon.Shape.depthwise_conv(
        parent_shape,
        Axon.Shape.depthwise_conv_kernel(parent_shape, channel_multiplier, kernel_size, channels),
        strides,
        padding,
        input_dilation,
        kernel_dilation,
        channels
      )

    kernel_initializer = opts[:kernel_initializer]
    k1 = param("kernel_1", k1_shape, initializer: kernel_initializer)
    k2 = param("kernel_2", k2_shape, initializer: kernel_initializer)

    {inputs, op} =
      if opts[:use_bias] do
        bias_initializer = opts[:bias_initializer]
        b1 = param("bias_1", b1_shape, initializer: bias_initializer)
        b2 = param("bias_2", b2_shape, initializer: bias_initializer)
        {[x, k1, b1, k2, b2], :separable_conv2d}
      else
        {[x, k1, k2], &Axon.Layers.separable_conv2d(&1, &2, 0, &3, 0, &4)}
      end

    node =
      layer(
        op,
        inputs,
        name: opts[:name],
        strides: strides,
        padding: padding,
        input_dilation: input_dilation,
        kernel_dilation: kernel_dilation,
        channels: channels,
        shape: output_shape,
        op_name: :separable_conv2d
      )

    if activation = opts[:activation] do
      activation(node, activation)
    else
      node
    end
  end

  @doc """
  Adds a depthwise separable 3-dimensional convolution to the
  network.

  Depthwise separable convolutions break the kernel into kernels
  for each dimension of the input and perform a depthwise conv
  over the input with each kernel.

  Compiles to `Axon.Layers.separable_conv3d/8`.

  ## Options

    * `:name` - layer name.

    * `:kernel_initializer` - initializer for `kernel` weights.
      Defaults to `:glorot_uniform`.

    * `:bias_initializer` - initializer for `bias` weights. Defaults
      to `:zeros`

    * `:activation` - element-wise activation function.

    * `:use_bias` - whether the layer should add bias to the output.
      Defaults to `true`

    * `:kernel_size` - size of the kernel spatial dimensions. Defaults
      to `1`.

    * `:strides` - stride during convolution. Defaults to `1`.

    * `:padding` - padding to the spatial dimensions of the input.
      Defaults to `:valid`.

    * `:input_dilation` - dilation to apply to input. Defaults to `1`.

    * `:kernel_dilation` - dilation to apply to kernel. Defaults to `1`.

    * `:channels` - channels location. One of `:first` or `:last`.
      Defaults to `:first`.

  """
  @doc type: :convolution
  def separable_conv3d(%Axon{output_shape: parent_shape} = x, channel_multiplier, opts \\ [])
      when is_integer(channel_multiplier) and channel_multiplier >= 1 do
    opts =
      Keyword.validate!(opts, [
        :name,
        :activation,
        kernel_initializer: :glorot_uniform,
        bias_initializer: :zeros,
        use_bias: true,
        kernel_size: 1,
        strides: 1,
        padding: :valid,
        input_dilation: 1,
        kernel_dilation: 1,
        channels: :first
      ])

    kernel_size = opts[:kernel_size]
    strides = opts[:strides]
    padding = opts[:padding]
    input_dilation = opts[:input_dilation]
    kernel_dilation = opts[:kernel_dilation]
    channels = opts[:channels]
    inner_rank = Nx.rank(parent_shape) - 2

    kernel_size = tuple_or_duplicate(:kernel_size, kernel_size, inner_rank)
    strides = list_or_duplicate(:strides, strides, inner_rank)
    input_dilation = list_or_duplicate(:input_dilation, input_dilation, inner_rank)
    kernel_dilation = list_or_duplicate(:kernel_dilation, kernel_dilation, inner_rank)

    k1_shape =
      Axon.Shape.separable_conv3d_kernel(
        parent_shape,
        channel_multiplier,
        kernel_size,
        1,
        channels
      )

    k2_shape =
      Axon.Shape.separable_conv3d_kernel(
        parent_shape,
        channel_multiplier,
        kernel_size,
        2,
        channels
      )

    k3_shape =
      Axon.Shape.separable_conv3d_kernel(
        parent_shape,
        channel_multiplier,
        kernel_size,
        3,
        channels
      )

    b1_shape =
      Axon.Shape.separable_conv3d_bias(parent_shape, channel_multiplier, kernel_size, channels)

    b2_shape =
      Axon.Shape.separable_conv3d_bias(parent_shape, channel_multiplier, kernel_size, channels)

    b3_shape =
      Axon.Shape.separable_conv3d_bias(parent_shape, channel_multiplier, kernel_size, channels)

    output_shape =
      Axon.Shape.depthwise_conv(
        parent_shape,
        Axon.Shape.depthwise_conv_kernel(parent_shape, channel_multiplier, kernel_size, channels),
        strides,
        padding,
        input_dilation,
        kernel_dilation,
        channels
      )

    kernel_initializer = opts[:kernel_initializer]
    k1 = param("kernel_1", k1_shape, initializer: kernel_initializer)
    k2 = param("kernel_2", k2_shape, initializer: kernel_initializer)
    k3 = param("kernel_3", k3_shape, initializer: kernel_initializer)

    {inputs, op} =
      if opts[:use_bias] do
        bias_initializer = opts[:bias_initializer]
        b1 = param("bias_1", b1_shape, initializer: bias_initializer)
        b2 = param("bias_2", b2_shape, initializer: bias_initializer)
        b3 = param("bias_3", b3_shape, initializer: bias_initializer)
        {[x, k1, b1, k2, b2, k3, b3], :separable_conv3d}
      else
        {[x, k1, k2, k3], &Axon.Layers.separable_conv3d(&1, &2, 0, &3, 0, &4, 0, &5)}
      end

    node =
      layer(
        op,
        inputs,
        name: opts[:name],
        strides: strides,
        padding: padding,
        input_dilation: input_dilation,
        kernel_dilation: kernel_dilation,
        channels: channels,
        shape: output_shape,
        op_name: :separable_conv3d
      )

    if activation = opts[:activation] do
      activation(node, activation)
    else
      node
    end
  end

  @activation_layers [
    {:celu, "Continuously-differentiable exponential linear unit", "a"},
    {:elu, "Exponential linear unit", "an"},
    {:exp, "Exponential", "an"},
    {:gelu, "Gaussian error linear unit", "a"},
    {:hard_sigmoid, "Hard sigmoid", "a"},
    {:hard_silu, "Hard sigmoid weighted linear unit", "a"},
    {:hard_tanh, "Hard hyperbolic tangent", "a"},
    {:leaky_relu, "Leaky rectified linear unit", "a"},
    {:linear, "Linear", "a"},
    {:log_sigmoid, "Log-sigmoid", "a"},
    {:log_softmax, "Log-softmax", "a"},
    {:mish, "Mish", "a"},
    {:relu, "Rectified linear unit", "a"},
    {:relu6, "Rectified linear unit 6", "a"},
    {:sigmoid, "Sigmoid", "a"},
    {:silu, "Sigmoid weighted linear unit", "a"},
    {:selu, "Scaled exponential linear unit", "a"},
    {:softmax, "Softmax", "a"},
    {:softplus, "Softplus", "a"},
    {:softsign, "Softsign", "a"},
    {:tanh, "Hyperbolic tangent", "a"}
  ]

  @doc """
  Adds an activation layer to the network.

  Activation layers are element-wise functions typically called
  after the output of another layer.

  ## Options

    * `:name` - layer name.

  """
  @doc type: :activation
  def activation(x, activation, opts \\ [])

  def activation(%Axon{output_shape: shape} = x, activation, opts) when is_atom(activation) do
    opts = [shape: shape, op_name: activation] ++ opts
    layer(activation, [x], opts)
  end

  def activation(%Axon{output_shape: shape} = x, activation, opts)
      when is_function(activation, 1) do
    layer(activation, [x], [shape: shape] ++ opts)
  end

  ## Activation

  for {activation, name, a_or_an} <- @activation_layers do
    @doc """
    Adds #{a_or_an} #{name} activation layer to the network.

    See `Axon.Activations.#{Atom.to_string(activation)}/1` for more details.

    ## Options

      * `:name` - layer name.

    """
    @doc type: :activation
    def unquote(activation)(%Axon{} = x, opts \\ []) do
      activation(x, unquote(activation), opts)
    end
  end

  ## Dropout

  @dropout_layers [
    {:dropout, "Dropout", "a"},
    {:feature_alpha_dropout, "Feature alpha dropout", "a"},
    {:spatial_dropout, "Spatial dropout", "a"},
    {:alpha_dropout, "Alpha dropout", "an"}
  ]

  for {dropout, name, a_or_an} <- @dropout_layers do
    @doc """
    Adds #{a_or_an} #{name} layer to the network.

    See `Axon.Layers.#{Atom.to_string(dropout)}/2` for more details.

    ## Options

      * `:name` - layer name.

      * `:rate` - dropout rate. Defaults to `0.5`.

    """
    @doc type: :dropout
    def unquote(dropout)(%Axon{} = x, opts \\ []) do
      dropout(x, unquote(dropout), opts)
    end
  end

  defp dropout(%Axon{output_shape: parent_shape} = x, dropout, opts) do
    opts = Keyword.validate!(opts, [:name, rate: 0.5])

    layer(dropout, [x],
      name: opts[:name],
      rate: opts[:rate],
      shape: parent_shape,
      op_name: dropout
    )
  end

  ## Pooling

  @pooling_layers [
    {:max_pool, "Max pool", "a"},
    {:avg_pool, "Average pool", "an"},
    {:lp_pool, "Power average pool", "a"}
  ]

  for {pool, name, a_or_an} <- @pooling_layers do
    @doc """
    Adds #{a_or_an} #{name} layer to the network.

    See `Axon.Layers.#{Atom.to_string(pool)}/2` for more details.

    ## Options

      * `:name` - layer name.

      * `:kernel_size` - size of the kernel spatial dimensions. Defaults
        to `1`.

      * `:strides` - stride during convolution. Defaults to size of kernel.

      * `:padding` - padding to the spatial dimensions of the input.
        Defaults to `:valid`.

      * `:dilations` - window dilations. Defaults to `1`.

      * `:channels` - channels location. One of `:first` or `:last`.
        Defaults to `:first`.

    """
    @doc type: :pooling
    def unquote(pool)(%Axon{} = x, opts \\ []) do
      pool(x, unquote(pool), opts)
    end
  end

  defp pool(%Axon{output_shape: parent_shape} = x, pool, opts) do
    opts =
      Keyword.validate!(opts, [
        :name,
        :strides,
        kernel_size: 1,
        padding: :valid,
        channels: :first,
        dilations: 1,
        norm: 2
      ])

    kernel_size = opts[:kernel_size]
    strides = opts[:strides]
    padding = opts[:padding]
    channels = opts[:channels]
    dilations = opts[:dilations]
    inner_rank = Nx.rank(parent_shape) - 2

    kernel_size = tuple_or_duplicate(:kernel_size, kernel_size, inner_rank)
    strides = if strides, do: strides, else: Tuple.to_list(kernel_size)
    strides = list_or_duplicate(:strides, strides, inner_rank)
    dilations = list_or_duplicate(:dilations, dilations, inner_rank)

    output_shape =
      Axon.Shape.pool(parent_shape, kernel_size, strides, padding, dilations, channels)

    name = opts[:name]

    opts =
      if pool == :lp_pool do
        norm = opts[:norm]

        [
          name: name,
          kernel_size: kernel_size,
          strides: strides,
          padding: padding,
          channels: channels,
          window_dilations: dilations,
          norm: norm,
          shape: output_shape,
          op_name: pool
        ]
      else
        [
          name: name,
          kernel_size: kernel_size,
          strides: strides,
          padding: padding,
          channels: channels,
          window_dilations: dilations,
          shape: output_shape,
          op_name: pool
        ]
      end

    layer(pool, [x], opts)
  end

  ## Adaptive Pooling

  @adaptive_pooling_layers [
    {:adaptive_avg_pool, "Adaptive average pool", "an"},
    {:adaptive_max_pool, "Adaptive max pool", "an"},
    {:adaptive_lp_pool, "Adaptive power average pool", "an"}
  ]

  for {pool, name, a_or_an} <- @adaptive_pooling_layers do
    @doc """
    Adds #{a_or_an} #{name} layer to the network.

    See `Axon.Layers.#{Atom.to_string(pool)}/2` for more details.

    ## Options

      * `:name` - layer name.

      * `:output_size` - layer output size.

      * `:channels` - channel configuration. One of `:first` or `:last`.
        Defaults to `:first`.

    """
    @doc type: :pooling
    def unquote(pool)(%Axon{} = x, opts \\ []) do
      adaptative_pool(x, unquote(pool), opts)
    end
  end

  defp adaptative_pool(%Axon{output_shape: parent_shape} = x, pool, opts) do
    opts = Keyword.validate!(opts, [:name, :output_size, channels: :first, norm: 2])

    channels = opts[:channels]

    idx =
      if channels == :first do
        1
      else
        Nx.rank(parent_shape) - 1
      end

    output_size =
      if size = opts[:output_size] do
        size
      else
        parent_shape
        |> Tuple.delete_at(0)
        |> Tuple.delete_at(idx - 1)
      end

    inner_rank = Nx.rank(parent_shape) - 2

    output_size = tuple_or_duplicate(:output_size, output_size, inner_rank)
    output_shape = Axon.Shape.adaptive_pool(parent_shape, output_size, channels)

    name = opts[:name]

    opts =
      if pool == :adaptive_lp_pool do
        norm = opts[:norm]

        [
          name: name,
          output_size: output_size,
          norm: norm,
          channels: channels,
          shape: output_shape,
          op_name: pool
        ]
      else
        [
          name: name,
          output_size: output_size,
          channels: channels,
          shape: output_shape,
          op_name: pool
        ]
      end

    layer(pool, [x], opts)
  end

  ## Global Pooling

  @global_pooling_layers [
    {:global_avg_pool, "Global average pool"},
    {:global_max_pool, "Global max pool"},
    {:global_lp_pool, "Global LP pool"}
  ]

  for {pool, name} <- @global_pooling_layers do
    @doc """
    Adds a #{name} layer to the network.

    See `Axon.Layers.#{Atom.to_string(pool)}/2` for more details.

    Typically used to connect feature extractors such as those in convolutional
    neural networks to fully-connected models by reducing inputs along spatial
    dimensions to only feature and batch dimensions.

    ## Options

      * `:name` - layer name.

      * `:keep_axes` - option to keep reduced axes. If `true`, keeps reduced axes
        with a dimension size of 1.

      * `:channels` - channel configuration. One of `:first` or `:last`.
        Defaults to `:first`.

    """
    @doc type: :pooling
    def unquote(pool)(%Axon{} = x, opts \\ []) do
      global_pool(x, unquote(pool), opts)
    end
  end

  defp global_pool(%Axon{output_shape: parent_shape} = x, pool, opts) do
    opts = Keyword.validate!(opts, [:name, keep_axes: false, channels: :first, norm: 2])

    keep_axes = opts[:keep_axes]
    name = opts[:name]
    channels = opts[:channels]

    output_shape = Axon.Shape.global_pool(parent_shape, keep_axes, channels)

    opts =
      if pool == :global_lp_pool do
        norm = opts[:norm]

        [
          name: name,
          channels: channels,
          keep_axes: keep_axes,
          norm: norm,
          shape: output_shape,
          op_name: pool
        ]
      else
        [name: name, channels: channels, keep_axes: keep_axes, shape: output_shape, op_name: pool]
      end

    layer(pool, [x], opts)
  end

  ## Normalization

  @normalization_with_stats_layers [
    {:batch_norm, "Batch normalization", "a"},
    {:instance_norm, "Instance normalization", "an"}
  ]

  for {norm, name, a_or_an} <- @normalization_with_stats_layers do
    @doc """
    Adds #{a_or_an} #{name} layer to the network.

    See `Axon.Layers.#{Atom.to_string(norm)}/4` for more details.

    ## Options

      * `:name` - layer name.

      * `:gamma_initializer` - gamma parameter initializer. Defaults
        to `:glorot_uniform`.

      * `:beta_initializer` - beta parameter initializer. Defaults to
        `:zeros`.

      * `:channel_index` - input feature index used for calculating
        mean and variance. Defaults to `1`.

      * `:epsilon` - numerical stability term.

    """
    @doc type: :normalization
    def unquote(norm)(%Axon{} = x, opts \\ []) do
      norm_with_stats(x, unquote(norm), opts)
    end
  end

  defp norm_with_stats(%Axon{output_shape: shape} = x, norm, opts) do
    opts =
      Keyword.validate!(opts, [
        :name,
        gamma_initializer: :glorot_uniform,
        beta_initializer: :zeros,
        channel_index: 1,
        epsilon: 1.0e-5,
        momentum: 0.1
      ])

    channel_index = opts[:channel_index]

    gamma_shape = Axon.Shape.norm_param(shape, channel_index)
    beta_shape = Axon.Shape.norm_param(shape, channel_index)
    mean_shape = Axon.Shape.norm_param(shape, channel_index)
    var_shape = Axon.Shape.norm_param(shape, channel_index)

    gamma = param("gamma", gamma_shape, initializer: opts[:gamma_initializer])
    beta = param("beta", beta_shape, initializer: opts[:beta_initializer])

    mean = param("mean", mean_shape, initializer: :zeros)
    var = param("var", var_shape, initializer: :ones)

    layer(
      norm,
      [x, gamma, beta, mean, var],
      name: opts[:name],
      epsilon: opts[:epsilon],
      channel_index: channel_index,
      momentum: opts[:momentum],
      shape: shape,
      op_name: norm
    )
  end

  @normalization_layers [
    {:layer_norm, "Layer normalization", "a"}
  ]

  for {norm, name, a_or_an} <- @normalization_layers do
    @doc """
    Adds #{a_or_an} #{name} layer to the network.

    See `Axon.Layers.#{Atom.to_string(norm)}/4` for more details.

    ## Options

      * `:name` - layer name.

      * `:gamma_initializer` - gamma parameter initializer. Defaults
        to `:glorot_uniform`.

      * `:beta_initializer` - beta parameter initializer. Defaults to
        `:zeros`.

      * `:channel_index` - input feature index used for calculating
        mean and variance. Defaults to `1`.

      * `:epsilon` - numerical stability term.

    """
    @doc type: :normalization
    def unquote(norm)(%Axon{} = x, opts \\ []) do
      norm(x, unquote(norm), opts)
    end
  end

  defp norm(%Axon{output_shape: shape} = x, norm, opts) do
    opts =
      Keyword.validate!(opts, [
        :name,
        gamma_initializer: :glorot_uniform,
        beta_initializer: :zeros,
        channel_index: 1,
        epsilon: 1.0e-5
      ])

    channel_index = opts[:channel_index]

    gamma_shape = Axon.Shape.norm_param(shape, channel_index)
    beta_shape = Axon.Shape.norm_param(shape, channel_index)

    gamma = param("gamma", gamma_shape, initializer: opts[:gamma_initializer])
    beta = param("beta", beta_shape, initializer: opts[:beta_initializer])

    layer(norm, [x, gamma, beta],
      name: opts[:name],
      epsilon: opts[:epsilon],
      channel_index: channel_index,
      shape: shape,
      op_name: norm
    )
  end

  @doc """
  Adds a group normalization layer to the network.

  See `Axon.Layers.group_norm/4` for more details.

  ## Options

    * `:name` - layer name.

    * `:gamma_initializer` - gamma parameter initializer. Defaults
      to `:glorot_uniform`.

    * `:beta_initializer` - beta parameter initializer. Defaults to
      `:zeros`.

    * `:channel_index` - input feature index used for calculating
      mean and variance. Defaults to `1`.

    * `:epsilon` - numerical stability term.

  """
  @doc type: :normalization
  def group_norm(%Axon{output_shape: shape} = x, group_size, opts \\ [])
      when is_integer(group_size) and group_size >= 1 do
    opts =
      Keyword.validate!(opts, [
        :name,
        gamma_initializer: :glorot_uniform,
        beta_initializer: :zeros,
        channel_index: 1,
        epsilon: 1.0e-5
      ])

    channel_index = opts[:channel_index]

    gamma_shape = Axon.Shape.norm_param(shape, channel_index)
    beta_shape = Axon.Shape.norm_param(shape, channel_index)

    gamma = param("gamma", gamma_shape, initializer: opts[:gamma_initializer])
    beta = param("beta", beta_shape, initializer: opts[:beta_initializer])

    layer(:group_norm, [x, gamma, beta],
      name: opts[:name],
      epsilon: opts[:epsilon],
      channel_index: channel_index,
      group_size: group_size,
      shape: shape,
      op_name: :group_norm
    )
  end

  @doc """
  Applies the given `Nx` expression to the input.

  Nx layers are meant for quick applications of functions without
  trainable parameters. For example, they are useful for applying
  functions which apply accessors to containers:

      model = Axon.container({foo, bar})
      Axon.nx(model, &elem(&1, 0))

  ## Options

    * `:name` - layer name.

  """
  def nx(input, fun, opts \\ [])

  @doc type: :special
  def nx(%Axon{output_shape: input_shape} = x, fun, opts) when is_function(fun, 1) do
    opts = Keyword.validate!(opts, [:name])
    {name, opts} = Keyword.pop(opts, :name)
    fun_with_params = fn x, _opts -> fun.(x) end
    output_shape = infer_shape([input_shape], fun_with_params, opts)
    layer(fun_with_params, [x], name: name, shape: output_shape, op_name: :nx)
  end

  @doc """
  Adds a flatten layer to the network.

  This layer will flatten all but the batch dimensions
  of the input into a single layer. Typically called to flatten
  the output of a convolution for use with a dense layer.

  ## Options

    * `:name` - layer name.

    * `:ignore_batch?` - whether to ignore batch dimension in
      transpose operation. Defaults to `true`.

  """
  @doc type: :shape
  def flatten(%Axon{op: op, output_shape: shape} = x, opts \\ []) do
    opts = Keyword.validate!(opts, [:name, ignore_batch?: op != :constant])
    ignore_batch? = opts[:ignore_batch?]
    output_shape = Axon.Shape.flatten(shape, ignore_batch?)

    layer(:flatten, [x],
      name: opts[:name],
      ignore_batch?: ignore_batch?,
      shape: output_shape,
      op_name: :flatten
    )
  end

  @doc """
  Adds a reshape layer to the network.

  This layer implements a special case of `Nx.reshape` which accounts
  for possible batch dimensions in the input tensor. If the input contains
  batch dimensions, the reshape operation is performed on all non-batch
  dimensions of the input - preserving the original batch size.

  If the input is an Axon constant, the reshape behavior matches that of
  `Nx.reshape`.

  ## Options

    * `:name` - layer name.

    * `:ignore_batch?` - whether to ignore batch dimension in transpose
      operation. Defaults to `true`.

  """
  @doc type: :shape
  def reshape(%Axon{op: op, output_shape: shape} = x, new_shape, opts \\ []) do
    opts = Keyword.validate!(opts, [:name, ignore_batch?: op != :constant])
    ignore_batch? = opts[:ignore_batch?]
    output_shape = Axon.Shape.reshape(shape, new_shape, ignore_batch?)

    layer(:reshape, [x],
      name: opts[:name],
      ignore_batch?: ignore_batch?,
      shape: output_shape,
      to: output_shape,
      op_name: :reshape
    )
  end

  @doc """
  Adds a transpose layer to the network.

  ## Options

    * `:name` - layer name.

    * `:ignore_batch?` - whether to ignore batch dimension in transpose
      operation. Defaults to true.

  """
  @doc type: :shape
  def transpose(%Axon{op: op, output_shape: shape} = x, permutation, opts \\ []) do
    opts = Keyword.validate!(opts, [:name, ignore_batch?: op != :constant])
    ignore_batch? = opts[:ignore_batch?]
    output_shape = Axon.Shape.transpose(shape, permutation, ignore_batch?)

    layer(:transpose, [x],
      name: opts[:name],
      axes: permutation,
      ignore_batch?: ignore_batch?,
      shape: output_shape,
      op_name: :transpose
    )
  end

  @doc """
  Adds a pad layer to the network.

  This layer will pad the spatial dimensions of the input.
  Padding configuration is a list of tuples for each spatial
  dimension.

  ## Options

    * `:name` - layer name.

    * `:channels` - channel configuration. One of `:first` or
      `:last`. Defaults to `:first`.

  """
  @doc type: :shape
  def pad(%Axon{output_shape: shape} = x, config, value \\ 0.0, opts \\ [])
      when is_list(config) and is_number(value) do
    opts = Keyword.validate!(opts, [:name, channels: :first])
    channels = opts[:channels]
    output_shape = Axon.Shape.pad(shape, config)

    layer(:pad, [x],
      name: opts[:name],
      padding_config: config,
      value: value,
      channels: channels,
      shape: output_shape,
      op_name: :pad
    )
  end

  @doc """
  Adds a resize layer to the network.

  Resizing can be used for interpolation or upsampling input
  values in a neural network. For example, you can use this
  layer as an upsampling layer within a GAN.

  Resize shape must be a tuple representing the resized spatial
  dimensions of the input tensor.

  Compiles to `Axon.Layers.resize/2`.

  ## Options

    * `:name` - layer name.

    * `:method` - resize method. Defaults to `:nearest`.

    * `:channels` - channel configuration. One of `:first` or
      `:last`. Defaults to `:first`.

  """
  @doc type: :shape
  def resize(%Axon{output_shape: shape} = x, resize_shape, opts \\ []) do
    opts = Keyword.validate!(opts, [:name, method: :nearest, channels: :first])
    channels = opts[:channels]
    output_shape = Axon.Shape.resize(shape, resize_shape, channels)

    layer(:resize, [x],
      name: opts[:name],
      method: opts[:method],
      channels: channels,
      shape: output_shape,
      to: resize_shape,
      op_name: :resize
    )
  end

  @doc """
  Adds a concatenate layer to the network.

  This layer will concatenate inputs along the last
  dimension unless specified otherwise.

  ## Options

    * `:name` - layer name.

    * `:axis` - concatenate axis. Defaults to `-1`.

  """
  @doc type: :combinator
  def concatenate(%Axon{output_shape: x_shape} = x, %Axon{output_shape: y_shape} = y, opts)
      when is_list(opts) do
    opts = Keyword.validate!(opts, [:name, axis: -1])
    axis = opts[:axis]
    output_shape = Axon.Shape.concatenate([x_shape, y_shape], axis)

    layer(:concatenate, [container({x, y})],
      name: opts[:name],
      axis: axis,
      shape: output_shape,
      op_name: :concatenate
    )
  end

  @doc type: :combinator
  def concatenate([%Axon{} | _] = inputs, opts)
      when is_list(inputs) and is_list(opts) do
    opts = Keyword.validate!(opts, [:name, axis: -1])
    axis = opts[:axis]
    input_shapes = inputs |> Enum.map(fn %Axon{output_shape: shape} -> shape end)
    output_shape = Axon.Shape.concatenate(input_shapes, axis)

    layer(:concatenate, [container(List.to_tuple(inputs))],
      name: opts[:name],
      axis: axis,
      shape: output_shape,
      op_name: :concatenate
    )
  end

  @doc false
  def concatenate(%Axon{} = x, %Axon{} = y), do: concatenate(x, y, [])

  @doc false
  def concatenate(inputs) when is_list(inputs), do: concatenate(inputs, [])

  @element_wise_layers [:add, :subtract, :multiply]

  for op <- @element_wise_layers do
    @doc """
    Adds a #{op} layer to the network.

    This layer performs an element-wise #{Atom.to_string(op)} operation
    on input layers. All input layers must be capable of being
    broadcast together.

    If one shape has a static batch size, all other shapes must have a
    static batch size as well.

    ## Options

      * `:name` - layer name.

    """
    @doc type: :combinator
    def unquote(op)(%Axon{output_shape: lhs_shape} = x, %Axon{output_shape: rhs_shape} = y, opts) do
      opts = Keyword.validate!(opts, [:name])
      output_shape = Axon.Shape.element_wise([lhs_shape, rhs_shape])

      layer(unquote(op), [container({x, y})],
        name: opts[:name],
        shape: output_shape,
        op_name: unquote(op)
      )
    end

    @doc """
    Adds a #{op} layer to the network.

    This layer performs an element-wise #{Atom.to_string(op)} operation
    on all input layers. All input layers must be capable of being
    broadcast together.

    ## Options

      * `:name` - layer name.

    """
    @doc type: :combinator
    def unquote(op)(inputs, opts) when is_list(inputs) and is_list(opts) do
      opts = Keyword.validate!(opts, [:name])

      shapes =
        Enum.map(inputs, fn
          %Axon{output_shape: shape} -> shape
          invalid -> raise ArgumentError, "invalid input #{inspect(invalid)}"
        end)

      output_shape = Axon.Shape.element_wise(shapes)

      layer(unquote(op), [container(List.to_tuple(inputs))],
        name: opts[:name],
        shape: output_shape,
        op_name: unquote(op)
      )
    end

    @doc false
    def unquote(op)(%Axon{} = x, %Axon{} = y) do
      unquote(op)(x, y, [])
    end

    @doc false
    def unquote(op)([%Axon{} | _] = inputs), do: unquote(op)(inputs, [])
  end

  @doc """
  Adds a conditional layer which conditionally executes
  `true_graph` or `false_graph` based on the condition `cond_fn`
  at runtime.

  `cond_fn` is an arity-1 function executed on the output of the
  parent graph. It must return a boolean scalar tensor (e.g. 1 or 0).

  The shapes of `true_graph` and `false_graph` must be equal.
  """
  @doc type: :combinator
  def cond(
        %Axon{} = parent,
        cond_fn,
        %Axon{output_shape: out_shape} = true_graph,
        %Axon{output_shape: out_shape} = false_graph,
        opts \\ []
      )
      when is_function(cond_fn, 1) do
    opts = Keyword.validate!(opts, [:name])

    layer(:cond, [parent, true_graph, false_graph],
      name: opts[:name],
      cond: cond_fn,
      shape: out_shape,
      op_name: :cond
    )
  end

  @doc """
  Splits input graph into a container of `n` input graphs
  along the given axis.

  ## Options

    * `:name` - layer name.

    * `:axis` - concatenate axis. Defaults to `-1`.

  """
  @doc type: :combinator
  def split(parent, splits, opts \\ [])

  def split(%Axon{} = parent, splits, opts) when is_list(splits) do
    opts = Keyword.validate!(opts, [:name, axis: -1])
    axis = opts[:axis]

    {_, split_layers} =
      for {split, i} <- Enum.with_index(splits), reduce: {0, []} do
        {num_split, split_layers} ->
          name =
            case opts[:name] do
              names when is_list(names) ->
                Enum.at(names, i)

              name ->
                name
            end

          layer =
            layer(
              fn x, _ -> Nx.slice_along_axis(x, num_split, split, axis: axis) end,
              [parent],
              name: name,
              op_name: :split
            )

          {num_split + split, [layer | split_layers]}
      end

    split_layers |> Enum.reverse() |> List.to_tuple()
  end

  def split(%Axon{output_shape: shape} = parent, n, opts) when is_integer(n) do
    opts = Keyword.validate!(opts, [:name, axis: -1])
    axis = opts[:axis]

    {slice_size, split_shape} = Axon.Shape.split(shape, n, axis)

    splits =
      for i <- 0..(n - 1) do
        name =
          case opts[:name] do
            names when is_list(names) ->
              Enum.at(names, i)

            name ->
              name
          end

        layer(
          fn x, _ -> Nx.slice_along_axis(x, i * slice_size, slice_size, axis: axis) end,
          [parent],
          name: name,
          shape: split_shape,
          op_name: :split
        )
      end

    List.to_tuple(splits)
  end

  @doc """
  See `lstm/3`.
  """
  @doc type: :recurrent
  def lstm(%Axon{} = x, units) when is_integer(units) and units > 0 do
    lstm(x, units, [])
  end

  @doc """
  Adds a long short-term memory (LSTM) layer to the network
  with a random initial hidden state.

  See `lstm/4` for more details.

  ## Additional options

    * `:recurrent_initializer` - initializer for hidden state.
      Defaults to `:glorot_uniform`.

  """
  @doc type: :recurrent
  def lstm(%Axon{output_shape: shape} = x, units, opts)
      when is_integer(units) and units > 0 and is_list(opts) do
    {recurrent_initializer, opts} = Keyword.pop(opts, :recurrent_initializer, :glorot_uniform)
    c = rnn_state(x, shape, units, :lstm, opts[:name], "c", recurrent_initializer)
    h = rnn_state(x, shape, units, :lstm, opts[:name], "h", recurrent_initializer)
    lstm(x, {c, h}, units, opts)
  end

  def lstm(%Axon{} = x, {%Axon{}, %Axon{}} = hidden_state, units)
      when is_integer(units) and units > 0 do
    lstm(x, hidden_state, units, [])
  end

  @doc """
  Adds a long short-term memory (LSTM) layer to the network
  with the given initial hidden state.

  LSTMs apply `Axon.Recurrent.lstm_cell/7` over an entire input
  sequence and return:

      {{new_cell, new_hidden}, output_sequence}

  You can use the output state as the hidden state of another
  LSTM layer.

  ## Options

    * `:name` - layer name.

    * `:activation` - recurrent activation. Defaults to `:tanh`.

    * `:gate` - recurrent gate function. Defaults to `:sigmoid`.

    * `:unroll` - `:dynamic` (loop preserving) or `:static` (compiled)
      unrolling of RNN.

    * `:kernel_initializer` - initializer for kernel weights. Defaults
      to `:glorot_uniform`.

    * `:bias_initializer` - initializer for bias weights. Defaults to
      `:zeros`.

    * `:use_bias` - whether the layer should add bias to the output.
      Defaults to `true`.

  """
  @doc type: :recurrent
  def lstm(
        %Axon{output_shape: shape} = x,
        {%Axon{output_shape: h_shape}, %Axon{output_shape: h_shape}} = hidden_state,
        units,
        opts \\ []
      )
      when is_integer(units) and units > 0 and is_list(opts) do
    opts =
      Keyword.validate!(opts, [
        :name,
        activation: :tanh,
        gate: :sigmoid,
        unroll: :dynamic,
        use_bias: true,
        kernel_initializer: :glorot_uniform,
        bias_initializer: :zeros
      ])

    activation = opts[:activation]
    gate = opts[:gate]
    unroll = opts[:unroll]

    output_shape = Axon.Shape.rnn(shape, units, :lstm)
    input_kernel_shape = Axon.Shape.rnn_input_kernel(shape, units, :lstm)
    hidden_kernel_shape = Axon.Shape.rnn_hidden_kernel(shape, units, :lstm)
    bias_shape = Axon.Shape.rnn_bias(shape, units, :lstm)

    kernel_initializer = opts[:kernel_initializer]

    # Parameters
    input_kernel =
      param("input_kernel", {:tuple, List.duplicate(input_kernel_shape, 4)},
        initializer: kernel_initializer
      )

    hidden_kernel =
      param("hidden_kernel", {:tuple, List.duplicate(hidden_kernel_shape, 4)},
        initializer: kernel_initializer
      )

    hidden_state_name =
      case opts[:name] do
        nil ->
          fn _, op_counts ->
            "lstm_#{op_counts[:lstm]}_hidden_state"
          end

        name when is_binary(name) ->
          "#{name}_hidden_state"
      end

    hidden_state = Axon.container(hidden_state, name: hidden_state_name)

    {inputs, op} =
      if opts[:use_bias] do
        bias_initializer = opts[:bias_initializer]

        bias =
          param("bias", {:tuple, List.duplicate(bias_shape, 4)}, initializer: bias_initializer)

        {[x, hidden_state, input_kernel, hidden_kernel, bias], :lstm}
      else
        {[x, hidden_state, input_kernel, hidden_kernel], &Axon.Layers.lstm(&1, &2, &3, &4, 0, &5)}
      end

    output =
      layer(
        op,
        inputs,
        name: opts[:name],
        activation: activation,
        gate: gate,
        unroll: unroll,
        shape: {{h_shape, h_shape}, output_shape},
        op_name: :lstm
      )

    new_c_name =
      case opts[:name] do
        nil ->
          fn _, op_counts ->
            "lstm_#{op_counts[:lstm]}_c_hidden_state"
          end

        name when is_binary(name) ->
          "#{name}_c_hidden_state"
      end

    new_h_name =
      case opts[:name] do
        nil ->
          fn _, op_counts ->
            "lstm_#{op_counts[:lstm]}_h_hidden_state"
          end

        name when is_binary(name) ->
          "#{name}_h_hidden_state"
      end

    output_sequence_name =
      case opts[:name] do
        nil ->
          fn _, op_counts ->
            "lstm_#{op_counts[:lstm]}_output_sequence"
          end

        name when is_binary(name) ->
          "#{name}_output_sequence"
      end

    new_c =
      layer(fn x, _ -> elem(elem(x, 0), 0) end, [output],
        name: new_c_name,
        shape: h_shape,
        op_name: :elem
      )

    new_h =
      layer(fn x, _ -> elem(elem(x, 0), 1) end, [output],
        name: new_h_name,
        shape: h_shape,
        op_name: :elem
      )

    output_sequence =
      layer(fn x, _ -> elem(x, 1) end, [output],
        name: output_sequence_name,
        shape: output_shape,
        op_name: :elem
      )

    {{new_c, new_h}, output_sequence}
  end

  @doc """
  See `gru/3`.
  """
  @doc type: :recurrent
  def gru(%Axon{} = x, units) do
    gru(x, units, [])
  end

  @doc """
  Adds a gated recurrent unit (GRU) layer to the network with
  a random initial hidden state.

  See `gru/4` for more details.

  ## Additional options

    * `:recurrent_initializer` - initializer for hidden state.
      Defaults to `:glorot_uniform`.

  """
  @doc type: :recurrent
  def gru(%Axon{output_shape: shape} = x, units, opts)
      when is_integer(units) and units > 0
      when is_list(opts) do
    {recurrent_initializer, opts} = Keyword.pop(opts, :recurrent_initializer, :glorot_uniform)
    h = rnn_state(x, shape, units, :gru, opts[:name], "h", recurrent_initializer)
    gru(x, {h}, units, opts)
  end

  def gru(%Axon{} = x, {%Axon{}} = hidden_state, units) when is_integer(units) and units > 0 do
    gru(x, hidden_state, units, [])
  end

  @doc """
  Adds a gated recurrent unit (GRU) layer to the network with
  the given initial hidden state.

  GRUs apply `Axon.Recurrent.gru_cell/7` over an entire input
  sequence and return:

      {{new_hidden}, output_sequence}

  You can use the output state as the hidden state of another
  GRU layer.

  ## Options

    * `:name` - layer name.

    * `:activation` - recurrent activation. Defaults to `:tanh`.

    * `:gate` - recurrent gate function. Defaults to `:sigmoid`.

    * `:unroll` - `:dynamic` (loop preserving) or `:static` (compiled)
      unrolling of RNN.

    * `:kernel_initializer` - initializer for kernel weights. Defaults
      to `:glorot_uniform`.

    * `:bias_initializer` - initializer for bias weights. Defaults to
      `:zeros`.

    * `:use_bias` - whether the layer should add bias to the output.
      Defaults to `true`.

  """
  @doc type: :recurrent
  def gru(
        %Axon{output_shape: shape} = x,
        {%Axon{output_shape: h_shape}} = hidden_state,
        units,
        opts
      )
      when is_integer(units) and units > 0 and is_list(opts) do
    opts =
      Keyword.validate!(opts, [
        :name,
        activation: :tanh,
        gate: :sigmoid,
        unroll: :dynamic,
        use_bias: true,
        kernel_initializer: :glorot_uniform,
        bias_initializer: :zeros
      ])

    activation = opts[:activation]
    gate = opts[:gate]
    unroll = opts[:unroll]

    output_shape = Axon.Shape.rnn(shape, units, :gru)
    input_kernel_shape = Axon.Shape.rnn_input_kernel(shape, units, :gru)
    hidden_kernel_shape = Axon.Shape.rnn_hidden_kernel(shape, units, :gru)
    bias_shape = Axon.Shape.rnn_bias(shape, units, :gru)

    kernel_initializer = opts[:kernel_initializer]

    input_kernel =
      param("input_kernel", {:tuple, List.duplicate(input_kernel_shape, 3)},
        initializer: kernel_initializer
      )

    hidden_kernel =
      param("hidden_kernel", {:tuple, List.duplicate(hidden_kernel_shape, 3)},
        initializer: kernel_initializer
      )

    hidden_state_name =
      case opts[:name] do
        nil ->
          fn _, op_counts ->
            "gru_#{op_counts[:gru]}_hidden_state"
          end

        name when is_binary(name) ->
          "#{name}_hidden_state"
      end

    hidden_state = Axon.container(hidden_state, name: hidden_state_name)

    inputs =
      if opts[:use_bias] do
        bias_initializer = opts[:bias_initializer]

        bias =
          param("bias", {:tuple, List.duplicate(bias_shape, 4)}, initializer: bias_initializer)

        [x, hidden_state, input_kernel, hidden_kernel, bias]
      else
        [x, hidden_state, input_kernel, hidden_kernel]
      end

    output =
      layer(
        :gru,
        inputs,
        name: opts[:name],
        activation: activation,
        gate: gate,
        unroll: unroll,
        shape: {{h_shape}, output_shape},
        op_name: :gru
      )

    new_h_name =
      case opts[:name] do
        nil ->
          fn _, op_counts ->
            "gru_#{op_counts[:gru]}_hidden_state"
          end

        name when is_binary(name) ->
          "#{name}_hidden_state"
      end

    output_sequence_name =
      case opts[:name] do
        nil ->
          fn _, op_counts ->
            "gru_#{op_counts[:gru]}_output_sequence"
          end

        name when is_binary(name) ->
          "#{name}_output_sequence"
      end

    new_h =
      layer(fn x, _ -> elem(elem(x, 0), 0) end, [output],
        name: new_h_name,
        shape: h_shape,
        op_name: :elem
      )

    output_sequence =
      layer(fn x, _ -> elem(x, 1) end, [output],
        name: output_sequence_name,
        shape: output_shape,
        op_name: :elem
      )

    {{new_h}, output_sequence}
  end

  @doc """
  See `conv_lstm/3`.
  """
  @doc type: :recurrent
  def conv_lstm(%Axon{} = x, units) when is_integer(units) and units > 0 do
    conv_lstm(x, units, [])
  end

  @doc """
  Adds a convolutional long short-term memory (LSTM) layer to the network
  with a random initial hidden state.

  See `conv_lstm/4` for more details.

  ## Additional options

    * `:recurrent_initializer` - initializer for hidden state. Defaults
      to `:glorot_uniform`.

  """
  @doc type: :recurrent
  def conv_lstm(%Axon{output_shape: shape} = x, units, opts)
      when is_integer(units) and units > 0 and is_list(opts) do
    {recurrent_initializer, opts} = Keyword.pop(opts, :recurrent_initializer, :glorot_uniform)
    c = rnn_state(x, shape, units, :conv_lstm, opts[:name], "c", recurrent_initializer)
    h = rnn_state(x, shape, units, :conv_lstm, opts[:name], "h", recurrent_initializer)
    conv_lstm(x, {c, h}, units, opts)
  end

  def conv_lstm(%Axon{} = x, {%Axon{}, %Axon{}} = hidden_state, units)
      when is_integer(units) and units > 0 do
    conv_lstm(x, hidden_state, units, [])
  end

  @doc """
  Adds a convolutional long short-term memory (LSTM) layer to the network
  with the given initial hidden state..

  ConvLSTMs apply `Axon.Recurrent.conv_lstm_cell/5` over an entire input
  sequence and return:

      {{new_cell, new_hidden}, output_sequence}

  You can use the output state as the hidden state of another
  ConvLSTM layer.

  ## Options

    * `:name` - layer name.

    * `:padding` - convolutional padding. Defaults to `:same`.

    * `:kernel_size` - convolutional kernel size. Defaults to `1`.

    * `:strides` - convolutional strides. Defaults to `1`.

    * `:unroll` - `:dynamic` (loop preserving) or `:static` (compiled)
      unrolling of RNN.

    * `:kernel_initializer` - initializer for kernel weights. Defaults
      to `:glorot_uniform`.

    * `:bias_initializer` - initializer for bias weights. Defaults to
      `:zeros`.

    * `:use_bias` - whether the layer should add bias to the output.
      Defaults to `true`.

  """
  @doc type: :recurrent
  def conv_lstm(
        %Axon{output_shape: shape} = x,
        {%Axon{output_shape: h_shape}, %Axon{output_shape: h_shape}} = hidden_state,
        units,
        opts
      )
      when is_integer(units) and units > 0 and is_list(opts) do
    opts =
      Keyword.validate!(opts, [
        :name,
        padding: :same,
        kernel_size: 1,
        strides: 1,
        unroll: :dynamic,
        kernel_initializer: :glorot_uniform,
        bias_initializer: :zeros,
        use_bias: true
      ])

    padding = opts[:padding]
    kernel_size = opts[:kernel_size]
    strides = opts[:strides]
    unroll = opts[:unroll]
    inner_rank = Nx.rank(shape) - 3
    sequence_length = elem(shape, 1)

    kernel_size = tuple_or_duplicate(:kernel_size, kernel_size, inner_rank)
    strides = list_or_duplicate(:strides, strides, inner_rank)
    input_dilation = List.duplicate(1, inner_rank)
    kernel_dilation = List.duplicate(1, inner_rank)

    conv_shape = Tuple.delete_at(shape, 1)
    conv_hidden_state_shape = Tuple.delete_at(h_shape, 1)

    hidden_kernel_shape =
      Axon.Shape.conv_kernel(conv_hidden_state_shape, 4 * units, kernel_size, :first)

    input_kernel_shape = Axon.Shape.conv_kernel(conv_shape, 4 * units, kernel_size, :first)
    bias_shape = Axon.Shape.conv_bias(conv_shape, 4 * units, kernel_size, :first)

    output_kernel_shape =
      Axon.Shape.conv_kernel(conv_hidden_state_shape, units, kernel_size, :first)

    output_shape =
      conv_hidden_state_shape
      |> Axon.Shape.conv(
        output_kernel_shape,
        strides,
        padding,
        input_dilation,
        kernel_dilation,
        :first,
        1
      )
      |> Tuple.insert_at(1, sequence_length)

    kernel_initializer = opts[:kernel_initializer]

    wi = param("input_kernel", {:tuple, [input_kernel_shape]}, initializer: kernel_initializer)
    wh = param("hidden_kernel", {:tuple, [hidden_kernel_shape]}, initializer: kernel_initializer)

    hidden_state_name =
      case opts[:name] do
        nil ->
          fn _, op_counts ->
            "conv_lstm_#{op_counts[:conv_lstm]}_hidden_state"
          end

        name when is_binary(name) ->
          "#{name}_hidden_state"
      end

    hidden_state = Axon.container(hidden_state, name: hidden_state_name)

    {inputs, op} =
      if opts[:use_bias] do
        bias_initializer = opts[:bias_initializer]
        b = param("bias", {:tuple, [bias_shape]}, initializer: bias_initializer)
        {[x, hidden_state, wi, wh, b], :conv_lstm}
      else
        {[x, hidden_state, wi, wh], &Axon.Layers.conv_lstm(&1, &2, &3, &4, {0}, &5)}
      end

    output =
      layer(
        op,
        inputs,
        name: opts[:name],
        conv_opts: [
          strides: strides,
          padding: padding
        ],
        unroll: unroll,
        shape: output_shape,
        op_name: :conv_lstm
      )

    new_c_name =
      case opts[:name] do
        nil ->
          fn _, op_counts ->
            "conv_lstm_#{op_counts[:lstm]}_c_hidden_state"
          end

        name when is_binary(name) ->
          "#{name}_c_hidden_state"
      end

    new_h_name =
      case opts[:name] do
        nil ->
          fn _, op_counts ->
            "conv_lstm_#{op_counts[:lstm]}_h_hidden_state"
          end

        name when is_binary(name) ->
          "#{name}_h_hidden_state"
      end

    output_sequence_name =
      case opts[:name] do
        nil ->
          fn _, op_counts ->
            "conv_lstm_#{op_counts[:lstm]}_output_sequence"
          end

        name when is_binary(name) ->
          "#{name}_output_sequence"
      end

    new_c =
      layer(fn x, _ -> elem(elem(x, 0), 0) end, [output],
        name: new_c_name,
        shape: h_shape,
        op_name: :elem
      )

    new_h =
      layer(fn x, _ -> elem(elem(x, 0), 1) end, [output],
        name: new_h_name,
        shape: h_shape,
        op_name: :elem
      )

    output_sequence =
      layer(fn x, _ -> elem(x, 1) end, [output],
        name: output_sequence_name,
        shape: output_shape,
        op_name: :elem
      )

    {{new_c, new_h}, output_sequence}
  end

  defp rnn_state(x, shape, units, rnn_type, parent_name, state_name, initializer) do
    initializer = initializer || :glorot_uniform

    name =
      case parent_name do
        nil ->
          fn _, op_counts ->
            "lstm_#{op_counts[rnn_type]}_#{state_name}_hidden_state"
          end

        parent_name when is_binary(parent_name) ->
          "#{parent_name}_#{state_name}_hidden_state"
      end

    shape = Axon.Shape.rnn_hidden_state(shape, units, rnn_type)

    fun = fn inputs, _opts ->
      shape = put_elem(shape, 0, elem(Nx.shape(inputs), 0))

      case initializer do
        fun when is_function(fun) ->
          fun.(shape)

        fun when is_atom(fun) ->
          fun = apply(Axon.Initializers, fun, [])
          fun.(shape, {:f, 32})
      end
    end

    layer(fun, [x], name: name, op_name: :recurrent_state)
  end

  @doc """
  Adds an embedding layer to the network.

  An embedding layer initializes a kernel of shape `{vocab_size, embedding_size}`
  which acts as a lookup table for sequences of discrete tokens (e.g. sentences).
  Embeddings are typically used to obtain a dense representation of a sparse input
  space.

  ## Options

    * `:name` - layer name.

    * `:kernel_initializer` - initializer for `kernel` weights. Defaults
      to `:uniform`.

  """
  @doc type: :linear
  def embedding(%Axon{output_shape: shape} = x, vocab_size, embedding_size, opts \\ []) do
    opts = Keyword.validate!(opts, [:name, kernel_initializer: :uniform])

    kernel_shape = Axon.Shape.embedding_kernel(shape, vocab_size, embedding_size)
    output_shape = Axon.Shape.embedding(shape, vocab_size, embedding_size)

    kernel = param("kernel", kernel_shape, initializer: opts[:kernel_initializer])

    layer(:embedding, [x, kernel], name: opts[:name], shape: output_shape, op_name: :embedding)
  end

  @doc """
  Adds a bias layer to the network.

  A bias layer simply adds a trainable bias to an input.

  ## Options

    * `:name` - layer name.

    * `:bias_initializer` - initializer for `bias` weights. Defaults
      to `:zeros`.

  """
  @doc type: :linear
  def bias(%Axon{output_shape: shape} = x, opts \\ []) do
    opts = Keyword.validate!(opts, [:name, bias_initializer: :zeros])

    units = elem(shape, tuple_size(shape) - 1)
    bias_shape = Axon.Shape.dense_bias(shape, units)
    bias = param("bias", bias_shape, initializer: opts[:bias_initializer])

    layer(:bias, [x, bias], name: opts[:name], shape: shape, op_name: :bias)
  end

  @doc """
  Freezes parameters returned from `fun` in the given
  model. `fun` takes the model's parameter list and returns
  the list of parameters it wishes to freeze. `fun` defaults
  to the identity function, freezing all of the parameters in
  `model`.

  Freezing parameters is useful when performing transfer learning
  to leverage features learned from another problem in a new problem.
  For example, it's common to combine the convolutional base from
  larger models trained on ImageNet with fresh fully-connected classifiers.
  The combined model is then trained on fresh data, with the convolutional
  base frozen so as not to lose information. You can see this example in code
  here:

      cnn_base = get_pretrained_cnn_base()
      model =
        cnn_base
        |> Axon.freeze()
        |> Axon.flatten()
        |> Axon.dense(1024, activation: :relu)
        |> Axon.dropout()
        |> Axon.dense(1000, activation: :softmax)

      model
      |> Axon.Loop.trainer(:categorical_cross_entropy, Axon.Optimizers.adam(0.005))
      |> Axon.Loop.run(data, epochs: 10)

  When compiled, frozen parameters are wrapped in `Nx.Defn.Kernel.stop_grad/1`,
  which zeros out the gradient with respect to the frozen parameter. Gradients
  of frozen parameters will return `0.0`, meaning they won't be changed during
  the update process.

  """
  def freeze(%Axon{} = model, fun \\ & &1) when is_function(fun, 1) do
    parameters =
      tree_reduce(model, MapSet.new(), fn %Axon{parameters: params}, acc ->
        Enum.reduce(params, acc, fn param, acc ->
          MapSet.put(acc, param)
        end)
      end)

    parameters_to_freeze = fun.(Enum.to_list(parameters))

    tree_map(model, fn %Axon{parameters: params} = axon ->
      frozen_params =
        Enum.map(params, fn %{name: param_name} = v ->
          if Enum.any?(parameters_to_freeze, fn %{name: name} -> name == param_name end) do
            %{v | frozen: true}
          else
            v
          end
        end)

      %{axon | parameters: frozen_params}
    end)
  end

  @doc """
  Attaches a hook to the given Axon model.

  Hooks compile down to `Nx.Defn.Kernel.hook/3` and provide the same
  functionality for adding side-effecting operations to a compiled
  model. For example, you can use hooks to inspect intermediate activations,
  send data to an external service, and more.

  Hooks can be configured to be invoked on the following events:

    * `:initialize` - on model initialization.
    * `:pre_forward` - before layer forward pass is invoked.
    * `:forward` - after layer forward pass is invoked.
    * `:backward` - after layer backward pass is invoked.

  To invoke a hook on every single event, you may pass `:all` to `on:`.

      Axon.input({nil, 1}, "input") |> Axon.attach_hook(&IO.inspect/1, on: :all)

  The default event is `:forward`, assuming you want a hook invoked
  on the layers forward pass.

  You may configure hooks to run in one of only training or inference
  mode using the `:mode` option. The default mode is `:both` to be invoked
  during both train and inference mode.

      Axon.input({nil, 1}, "input") |> Axon.attach_hook(&IO.inspect/1, on: :forward, mode: :train)

  You can also attach multiple hooks to a single layer. Hooks are invoked in
  the order in which they are declared. If order is important, you should attach
  hooks in the order you want them to be executed:

      Axon.input({nil, 1}, "input")
      # I will be executed first
      |> Axon.attach_hook(&IO.inspect/1)
      # I will be executed second
      |> Axon.attach_hook(fn _ -> IO.write("HERE") end)

  Hooks are executed at their point of attachment. You must insert hooks at each point
  you want a hook to execute during model execution.

      Axon.input({nil, 1}, "input")
      |> Axon.attach_hook(&IO.inspect/1)
      |> Axon.relu()
      |> Axon.attach_hook(&IO.inspect/1)
  """
  def attach_hook(%Axon{hooks: hooks} = axon, fun, opts \\ []) do
    opts = Keyword.validate!(opts, on: :forward, mode: :both)
    on_event = opts[:on]
    mode = opts[:mode]

    %{axon | hooks: [{on_event, mode, fun} | hooks]}
  end

  ## Traversal

  @doc """
  Traverses a model tree applying `fun` to each layer.
  """
  def tree_map(%Axon{op: :container, parent: [container]} = axon, fun) do
    x = deep_new(container, fun)
    %{fun.(axon) | parent: [x]}
  end

  def tree_map(%Axon{parent: x} = axon, fun) when is_list(x) do
    x = Enum.map(x, &tree_map(&1, fun))
    %{fun.(axon) | parent: x}
  end

  @doc """
  Traverses a model applying `fun` with an accumulator.
  """
  def tree_reduce(%Axon{op: :container, parent: [container]} = axon, acc, fun) do
    deep_reduce(container, fun.(axon, acc), fun)
  end

  def tree_reduce(%Axon{parent: x} = axon, acc, fun) when is_list(x) do
    Enum.reduce(x, fun.(axon, acc), &tree_reduce(&1, &2, fun))
  end

  # TODO: Should not be duplicated
  def deep_reduce(map, acc, fun) do
    Nx.Container.reduce(map, acc, &recur_deep_reduce(&1, &2, fun))
  end

  defp recur_deep_reduce(value, acc, fun) do
    case value do
      %Axon{} = val ->
        fun.(val, acc)

      %Nx.Tensor{} = val ->
        fun.(val, acc)

      {:leaf, val} ->
        fun.(val, acc)

      val ->
        deep_reduce(val, acc, fun)
    end
  end

  ## Utilities

  @doc """
  Returns the model's signature as a tuple of `{input_shape, output_shape}`.

  ## Examples

      iex> model = Axon.input({nil, 32}, "input") |> Axon.dense(10)
      iex> {inp, out} = Axon.get_model_signature(model)
      iex> inp
      {nil, 32}
      iex> out
      {nil, 10}

      iex> inp1 = Axon.input({nil, 32}, "input_0")
      iex> inp2 = Axon.input({nil, 32}, "input_1")
      iex> model = Axon.concatenate(inp1, inp2)
      iex> {{inp1_shape, inp2_shape}, out} = Axon.get_model_signature(model)
      iex> inp1_shape
      {nil, 32}
      iex> inp2_shape
      {nil, 32}
      iex> out
      {nil, 64}
  """
  def get_model_signature(%Axon{output_shape: output_shape} = axon) do
    # TODO: Refactor for tuples and use `tree_*` when they support
    # tuple inputs
    input_shapes =
      tree_reduce(axon, [], fn
        %Axon{op: :input, output_shape: shape}, acc -> [shape | acc]
        _, acc -> acc
      end)

    case input_shapes do
      [input_shape] ->
        {input_shape, output_shape}

      shapes ->
        {List.to_tuple(Enum.reverse(shapes)), output_shape}
    end
  end

  @doc """
  Compiles the given model to `{init_fn, predict_fn}`.

  Once compiled, a model can be passed as argument to `Nx.Defn`.
  """
<<<<<<< HEAD
  @doc type: :compilation
  def compile(model, opts \\ []) when is_list(opts) do
    {Axon.Compiler.compile_init(model, opts), Axon.Compiler.compile_predict(model, opts)}
=======
  @doc type: :execution
  def compile(model, opts \\ []) do
    Axon.Compiler.__compile__(model, opts)
>>>>>>> 2de57f6a
  end

  @doc """
  Compiles and runs the given models initialization function
  with the given compiler options.

  You may optionally specify initial parameters for some layers or
  namespaces by passing a partial parameter map:


      Axon.init(model, %{"dense_0" => dense_params})


  The parameter map will be merged with the initialized model
  parameters.
  """
  @doc type: :execution
  def init(model, params \\ %{}, opts \\ []) when is_list(opts) do
    Axon.Compiler.compile_init(model, opts).(params)
  end

  @doc """
  Compiles and runs the given Axon model with `params` on
  `input` with the given compiler options.
  """
  @doc type: :execution
  def predict(%Axon{} = model, params, input, opts \\ []) when is_list(opts) do
    Axon.Compiler.compile_predict(model, opts).(params, input)
  end

  ## Inspection

  defimpl Inspect do
    import Inspect.Algebra
    import Axon.Shared
    alias Axon.Parameter

    def inspect(axon, _opts) do
      title = "Model"
      header = ["Layer", "Shape", "Policy", "Parameters", "Parameters Memory"]
      model_info = %{num_params: 0, total_param_byte_size: 0, inputs: []}
      {_, _, cache, _, model_info} = axon_to_rows(axon, %{}, %{}, model_info)

      rows =
        cache
        |> Enum.sort()
        |> Enum.unzip()
        |> elem(1)
        |> Enum.map(&elem(&1, 0))

      rows
      |> TableRex.Table.new(header, title)
      |> TableRex.Table.render!(
        header_separator_symbol: "=",
        title_separator_symbol: "=",
        vertical_style: :off
      )
      |> then(&(&1 <> "Total Parameters: #{model_info.num_params}\n"))
      |> then(&(&1 <> "Total Parameters Memory: #{model_info.total_param_byte_size} bytes\n"))
      |> then(&(&1 <> "Inputs: #{inspect(Map.new(model_info.inputs))}\n"))
      |> string()
    end

    defp axon_to_rows(%{id: id, op_name: op_name} = graph, cache, op_counts, model_info) do
      case cache do
        %{^id => {row, name}} ->
          {row, name, cache, op_counts, model_info}

        %{} ->
          {row, name, cache, op_counts, model_info} =
            do_axon_to_rows(graph, cache, op_counts, model_info)

          cache = Map.put(cache, id, {row, name})
          op_counts = Map.update(op_counts, op_name, 1, fn x -> x + 1 end)
          {row, name, cache, op_counts, model_info}
      end
    end

    defp do_axon_to_rows(
           %Axon{
             op: :container,
             parent: [parents],
             name: name_fn,
             output_shape: shape,
             policy: policy
           },
           cache,
           op_counts,
           model_info
         ) do
      {input_names, {cache, op_counts, model_info}} =
        deep_map_reduce(parents, {cache, op_counts, model_info}, fn
          graph, {cache, op_counts, model_info} ->
            {_, name, cache, op_counts, model_info} =
              axon_to_rows(graph, cache, op_counts, model_info)

            {name, {cache, op_counts, model_info}}
        end)

      op_string = "container"

      name = name_fn.(:container, op_counts)

      row = [
        "#{name} ( #{op_string} #{inspect(input_names)} )",
        "#{inspect(shape)}",
        "#{inspect(policy)}",
        0,
        "0 bytes"
      ]

      {row, name, cache, op_counts, model_info}
    end

    defp do_axon_to_rows(
           %Axon{
             op: :namespace,
             parent: parents,
             name: name_fn,
             output_shape: shape,
             policy: policy
           },
           cache,
           op_counts,
           model_info
         ) do
      init_model_info = %{num_params: 0, total_param_byte_size: 0, inputs: []}

      {_input_names, {_cache, op_counts, namespace_model_info}} =
        Enum.map_reduce(parents, {%{}, op_counts, init_model_info}, fn
          graph, {cache, op_counts, model_info} ->
            {_, name, cache, op_counts, model_info} =
              axon_to_rows(graph, cache, op_counts, model_info)

            {name, {cache, op_counts, model_info}}
        end)

      name = name_fn.(:namespace, op_counts)

      num_params = namespace_model_info.num_params
      param_byte_size = namespace_model_info.total_param_byte_size
      inputs = namespace_model_info.inputs

      model_info =
        model_info
        |> Map.update(:num_params, 0, fn x -> x + num_params end)
        |> Map.update(:total_param_byte_size, 0, fn x -> x + param_byte_size end)
        |> Map.update(:inputs, [], fn x -> x ++ inputs end)

      row = [
        "#{name} ( #{inputs |> Map.new() |> Map.keys()} )",
        "#{inspect(shape)}",
        "#{inspect(policy)}",
        "#{num_params}",
        "#{param_byte_size} bytes"
      ]

      {row, name, cache, op_counts, model_info}
    end

    defp do_axon_to_rows(
           %Axon{
             parent: parents,
             parameters: params,
             name: name_fn,
             output_shape: shape,
             policy: %{params: {_, bitsize}} = policy,
             op_name: op_name
           },
           cache,
           op_counts,
           model_info
         ) do
      {input_names, {cache, op_counts, model_info}} =
        Enum.map_reduce(parents, {cache, op_counts, model_info}, fn
          graph, {cache, op_counts, model_info} ->
            {_, name, cache, op_counts, model_info} =
              axon_to_rows(graph, cache, op_counts, model_info)

            {name, {cache, op_counts, model_info}}
        end)

      num_params =
        Enum.reduce(params, 0, fn
          %Parameter{shape: {:tuple, shapes}}, acc ->
            Enum.reduce(shapes, acc, &(Nx.size(&1) + &2))

          %Parameter{shape: shape}, acc ->
            acc + Nx.size(shape)
        end)

      param_byte_size = num_params * div(bitsize, 8)

      op_inspect = Atom.to_string(op_name)

      inputs =
        case input_names do
          [] ->
            ""

          [_ | _] = input_names ->
            "#{inspect(input_names)}"
        end

      name = name_fn.(op_name, op_counts)

      row = [
        "#{name} ( #{op_inspect}#{inputs} )",
        "#{inspect(shape)}",
        "#{inspect(policy)}",
        "#{num_params}",
        "#{param_byte_size} bytes"
      ]

      model_info =
        model_info
        |> Map.update(:num_params, 0, &(&1 + num_params))
        |> Map.update(:total_param_byte_size, 0, &(&1 + param_byte_size))
        |> Map.update(:inputs, [], fn inputs ->
          if op_name == :input, do: [{name, shape} | inputs], else: inputs
        end)

      {row, name, cache, op_counts, model_info}
    end
  end

  ## Serialization

  @doc """
  Serializes a model and its parameters for persisting
  models to disk or elsewhere.

  Model and parameters are serialized as a tuple, where the
  model is converted to a recursive map to ensure compatibility
  with future Axon versions and the parameters are serialized
  using `Nx.serialize/2`. There is some additional metadata included
  such as current serialization version for compatibility.

  Serialization `opts` are forwarded to `Nx.serialize/2` and
  `:erlang.term_to_binary/2` for controlling compression options.

  ## Examples

      iex> model = Axon.input({nil, 2}, "input") |> Axon.dense(1, kernel_initializer: :zeros, activation: :relu)
      iex> params = Axon.init(model)
      iex> serialized = Axon.serialize(model, params)
      iex> {saved_model, saved_params} = Axon.deserialize(serialized)
      iex> Axon.predict(saved_model, saved_params, Nx.tensor([[1.0, 1.0]]))
      #Nx.Tensor<
        f32[1][1]
        [
          [0.0]
        ]
      >
  """
  def serialize(%Axon{} = model, params, opts \\ []) do
    model_meta = axon_to_map(model)
    params = Nx.serialize(params, opts)
    :erlang.term_to_binary({@file_version, model_meta, params}, opts)
  end

  defp axon_to_map(%Axon{op: :container, parent: [parents]} = model) do
    parents = deep_new(parents, &axon_to_map/1)
    axon_map = Map.from_struct(model) |> Map.put(:axon, :axon)
    %{axon_map | parent: List.wrap(parents)}
  end

  defp axon_to_map(%Axon{parent: parents} = model) do
    parents = Enum.map(parents, &axon_to_map/1)
    axon_map = Map.from_struct(model) |> Map.put(:axon, :axon)
    %{axon_map | parent: parents}
  end

  @doc """
  Deserializes serialized model and parameters into a `{model, params}`
  tuple.

  It is the opposite of `Axon.serialize/3`.

  ## Examples

      iex> model = Axon.input({nil, 2}, "input") |> Axon.dense(1, kernel_initializer: :zeros, activation: :relu)
      iex> params = Axon.init(model)
      iex> serialized = Axon.serialize(model, params)
      iex> {saved_model, saved_params} = Axon.deserialize(serialized)
      iex> Axon.predict(saved_model, saved_params, Nx.tensor([[1.0, 1.0]]))
      #Nx.Tensor<
        f32[1][1]
        [
          [0.0]
        ]
      >
  """
  def deserialize(serialized, opts \\ []) do
    {1, model_meta, serialized_params} = :erlang.binary_to_term(serialized, [:safe | opts])
    model = map_to_axon(model_meta)
    params = Nx.deserialize(serialized_params, opts)
    {model, params}
  end

  defp map_to_axon(%{op: :container, parent: [parents]} = model) do
    parents = deep_new(parents, &map_to_axon/1)
    model = Map.drop(model, [:axon])
    model = %{model | parent: List.wrap(parents)}
    struct(__MODULE__, model)
  end

  defp map_to_axon(%{axon: :axon, parent: parents} = model) do
    parents = Enum.map(parents, &map_to_axon/1)
    model = Map.drop(model, [:axon])
    model = %{model | parent: parents}
    struct(__MODULE__, model)
  end

  ## Helpers

  @valid_initializers [:zeros, :ones, :uniform, :normal, :identity] ++
                        [:lecun_uniform, :lecun_normal, :he_uniform, :he_normal] ++
                        [:glorot_uniform, :glorot_normal, :variance_scaling]

  defp validate_initializer!(initializer)
       when is_atom(initializer) and initializer in @valid_initializers do
    :ok
  end

  defp validate_initializer!(initializer) when is_function(initializer, 2) do
    :ok
  end

  defp validate_initializer!(initializer) do
    raise ArgumentError,
          "initializer must be one of #{inspect(@valid_initializers)}," <>
            " or an arity-2 function accepting initializer shape and type" <>
            " got #{inspect(initializer)}"
  end

  defp tuple_or_duplicate(key, tuple_or_integer, rank) do
    cond do
      is_tuple(tuple_or_integer) ->
        if tuple_size(tuple_or_integer) != rank do
          raise ArgumentError,
                "expected #{inspect(key)} to be a #{rank}-element tuple, " <>
                  "got: #{inspect(tuple_or_integer)}"
        end

        tuple_or_integer

      is_integer(tuple_or_integer) ->
        Tuple.duplicate(tuple_or_integer, rank)

      true ->
        raise ArgumentError,
              "expected #{inspect(key)} to be an integer or a tuple, " <>
                "got: #{inspect(tuple_or_integer)}"
    end
  end

  defp list_or_duplicate(key, list_or_integer, rank) do
    cond do
      is_list(list_or_integer) ->
        if length(list_or_integer) != rank do
          raise ArgumentError,
                "expected #{inspect(key)} to be a #{rank}-element list, " <>
                  "got: #{inspect(list_or_integer)}"
        end

        list_or_integer

      is_integer(list_or_integer) ->
        List.duplicate(list_or_integer, rank)

      true ->
        raise ArgumentError,
              "expected #{inspect(key)} to be an integer or a list, " <>
                "got: #{inspect(list_or_integer)}"
    end
  end

  # Names are generated lazily at inspect, initialization, and compile
  # time, so for name we return a function which takes `op` and `op_count`
  # and returns a unique name for the given model.
  defp unique_identifiers(type, nil) do
    id = System.unique_integer([:positive, :monotonic])

    name = fn op, op_counts ->
      count = op_counts[op] || 0
      Atom.to_string(type) <> "_#{count}"
    end

    {id, name}
  end

  defp unique_identifiers(_type, name_fn) when is_function(name_fn, 2) do
    id = System.unique_integer([:positive, :monotonic])
    {id, name_fn}
  end

  defp unique_identifiers(_type, name) when is_binary(name) do
    {System.unique_integer([:positive, :monotonic]), fn _, _ -> name end}
  end

  defp unique_identifiers(_, name) do
    raise ArgumentError,
          "expected layer name to be a binary, a function or nil, " <>
            "got: #{inspect(name)}"
  end
end<|MERGE_RESOLUTION|>--- conflicted
+++ resolved
@@ -3173,15 +3173,9 @@
 
   Once compiled, a model can be passed as argument to `Nx.Defn`.
   """
-<<<<<<< HEAD
   @doc type: :compilation
   def compile(model, opts \\ []) when is_list(opts) do
     {Axon.Compiler.compile_init(model, opts), Axon.Compiler.compile_predict(model, opts)}
-=======
-  @doc type: :execution
-  def compile(model, opts \\ []) do
-    Axon.Compiler.__compile__(model, opts)
->>>>>>> 2de57f6a
   end
 
   @doc """
@@ -3191,9 +3185,7 @@
   You may optionally specify initial parameters for some layers or
   namespaces by passing a partial parameter map:
 
-
       Axon.init(model, %{"dense_0" => dense_params})
-
 
   The parameter map will be merged with the initialized model
   parameters.
