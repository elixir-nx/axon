defmodule Axon do
  @moduledoc """
  A high-level interface for creating neural network models.

  Axon is built entirely on top of Nx numerical definitions,
  so every neural network can be JIT or AOT compiled using
  any Nx compiler, or even transformed into high-level neural
  network formats like TensorFlow Lite and
  [ONNX](https://github.com/elixir-nx/axon_onnx).

  For a more in-depth overview of Axon, refer to the [Guides](guides.html).

  ## Model Creation

  All Axon models start with an input layer, optionally specifying
  the expected shape of the input data:

      input = Axon.input("input", shape: {nil, 784})

  Notice you can specify some dimensions as `nil`, indicating
  that the dimension size will be filled in at model runtime.
  You can then compose inputs with other layers:

      model =
        input
        |> Axon.dense(128, activation: :relu)
        |> Axon.batch_norm()
        |> Axon.dropout(rate: 0.8)
        |> Axon.dense(64)
        |> Axon.tanh()
        |> Axon.dense(10)
        |> Axon.activation(:softmax)

  You can inspect the model for a nice summary:

      IO.inspect(model)

      #Axon<
        inputs: %{"input" => {nil, 784}}
        outputs: "softmax_0"
        nodes: 9
      >

  Or use the `Axon.Display` module to see more in-depth summaries:

      Axon.Display.as_table(model, Nx.template({1, 784}, :f32)) |> IO.puts

      +----------------------------------------------------------------------------------------------------------------+
      |                                                     Model                                                      |
      +=======================================+=============+==============+===================+=======================+
      | Layer                                 | Input Shape | Output Shape | Options           | Parameters            |
      +=======================================+=============+==============+===================+=======================+
      | input ( input )                       | []          | {1, 784}     | shape: {nil, 784} |                       |
      |                                       |             |              | optional: false   |                       |
      +---------------------------------------+-------------+--------------+-------------------+-----------------------+
      | dense_0 ( dense["input"] )            | [{1, 784}]  | {1, 128}     |                   | kernel: f32[784][128] |
      |                                       |             |              |                   | bias: f32[128]        |
      +---------------------------------------+-------------+--------------+-------------------+-----------------------+
      | relu_0 ( relu["dense_0"] )            | [{1, 128}]  | {1, 128}     |                   |                       |
      +---------------------------------------+-------------+--------------+-------------------+-----------------------+
      | batch_norm_0 ( batch_norm["relu_0"] ) | [{1, 128}]  | {1, 128}     | epsilon: 1.0e-5   | gamma: f32[128]       |
      |                                       |             |              | channel_index: 1  | beta: f32[128]        |
      |                                       |             |              | momentum: 0.1     | mean: f32[128]        |
      |                                       |             |              |                   | var: f32[128]         |
      +---------------------------------------+-------------+--------------+-------------------+-----------------------+
      | dropout_0 ( dropout["batch_norm_0"] ) | [{1, 128}]  | {1, 128}     | rate: 0.8         |                       |
      +---------------------------------------+-------------+--------------+-------------------+-----------------------+
      | dense_1 ( dense["dropout_0"] )        | [{1, 128}]  | {1, 64}      |                   | kernel: f32[128][64]  |
      |                                       |             |              |                   | bias: f32[64]         |
      +---------------------------------------+-------------+--------------+-------------------+-----------------------+
      | tanh_0 ( tanh["dense_1"] )            | [{1, 64}]   | {1, 64}      |                   |                       |
      +---------------------------------------+-------------+--------------+-------------------+-----------------------+
      | dense_2 ( dense["tanh_0"] )           | [{1, 64}]   | {1, 10}      |                   | kernel: f32[64][10]   |
      |                                       |             |              |                   | bias: f32[10]         |
      +---------------------------------------+-------------+--------------+-------------------+-----------------------+
      | softmax_0 ( softmax["dense_2"] )      | [{1, 10}]   | {1, 10}      |                   |                       |
      +---------------------------------------+-------------+--------------+-------------------+-----------------------+

  ### Multiple Inputs

  Creating a model with multiple inputs is as easy as declaring an
  additional input in your Axon graph. Every input layer present in
  the final Axon graph will be required to be passed as input at the
  time of model execution.

      inp1 = Axon.input("input_0", shape: {nil, 1})
      inp2 = Axon.input("input_1", shape: {nil, 1})

      # Both inputs will be used
      model1 = Axon.add(inp1, inp2)

      # Only inp2 will be used
      model2 = Axon.add(inp2, inp2)

  Axon graphs are immutable, which means composing and manipulating
  an Axon graph creates an entirely new graph. Additionally, layer
  names are lazily generated at model execution time. To avoid
  non-deterministic input orderings and names, Axon requires each
  input to have a unique binary identifier. You can then reference
  inputs by name when passing to models at execution time:

      inp1 = Axon.input("input_0", shape: {nil, 1})
      inp2 = Axon.input("input_1", shape: {nil, 1})

      model1 = Axon.add(inp1, inp2)

      {init_fn, predict_fn} = Axon.build(model1)

      params1 = init_fn.(Nx.template({1, 1}, {:f, 32}), %{})
      # Inputs are referenced by name
      predict_fn.(params1, %{"input_0" => x, "input_1" => y})

  ### Multiple Outputs

  Nx offers robust [container](https://hexdocs.pm/nx/Nx.Container.html) support
  which is extended to Axon. Axon allows you to wrap any valid Nx container
  in a layer. Containers are most commonly used to structure outputs:

      inp1 = Axon.input("input_0", shape: {nil, 1})
      inp2 = Axon.input("input_1", shape: {nil, 1})
      model = Axon.container(%{foo: inp1, bar: inp2})

  Containers can be arbitrarily nested:

      inp1 = Axon.input("input_0", shape: {nil, 1})
      inp2 = Axon.input("input_1", shape: {nil, 1})
      model = Axon.container({%{foo: {inp1, %{bar: inp2}}}})

  You can even use custom structs which implement the container protocol:

      inp1 = Axon.input("input_0", shape: {nil, 1})
      inp2 = Axon.input("input_1", shape: {nil, 1})
      model = Axon.container(%MyStruct{foo: inp1, bar: inp2})

  ### Custom Layers

  If you find that Axon's built-in layers are insufficient for your needs,
  you can create your own using the custom layer API. All of Axon's built-in
  layers (aside from special ones such as `input`, `constant`, and `container`)
  make use of this same API.

  Axon layers are really just placeholders for Nx computations with trainable
  parameters and possibly state. To define a custom layer, you just need to
  define a `defn` implementation:

      defn my_layer(x, weight, _opts \\ []) do
        Nx.atan2(x, weight)
      end

  Notice the only stipulation is that your custom layer implementation must
  accept at least 1 input and a list of options. At execution time, every
  layer will be passed a `:mode` option which can be used to control behavior
  at training and inference time.

  Inputs to your custom layer can be either Axon graph inputs or trainable
  parameters. You can pass Axon graph inputs as-is to a custom layer. To
  declare trainable parameters, use `Axon.param/3`:

      weight = Axon.param("weight", param_shape)

  To create a custom layer, you "wrap" your implementation and inputs into
  a layer using `Axon.layer`. You'll notice the API mirrors Elixir's `apply`:

      def atan2_layer(%Axon{} = input) do
        weight = Axon.param("weight", param_shape)
        Axon.layer(&my_layer/3, [input, weight])
      end

  ## Model Execution

  Under the hood, Axon models are represented as Elixir structs. You
  can initialize and apply models by building or compiling them with
  `Axon.build/2` or `Axon.compile/4` and then calling the produced
  initialization and predict functions:

      {init_fn, predict_fn} = Axon.build(model)

      init_fn.(Nx.template({1, 1}, {:f, 32}), %{})
      predict_fn.(params, inputs)

  You may either set the default JIT compiler or backend globally, or
  pass a specific compiler to `Axon.build/2`:

      EXLA.set_as_nx_default([:tpu, :cuda, :rocm, :host])

      {init_fn, predict_fn} = Axon.build(model, compiler: EXLA, mode: :train)

      init_fn.(Nx.template({1, 1}, {:f, 32}), %{})
      predict_fn.(params, inputs)

  `predict_fn` by default runs in inference mode, which performs certain
  optimizations and removes layers such as dropout layers. If constructing
  a training step using `Axon.predict/4` or `Axon.build/2`, be sure to specify
  `mode: :train`.

  ## Model Training

  Combining the Axon model creation API with the optimization and training
  APIs, you can create and train neural networks with ease:

      model =
        Axon.input("input_0", shape: {nil, 784})
        |> Axon.dense(128, activation: :relu)
        |> Axon.layer_norm()
        |> Axon.dropout()
        |> Axon.dense(10, activation: :softmax)

      IO.inspect model

      model_state =
        model
        |> Axon.Loop.trainer(:categorical_cross_entropy, Axon.Optimizers.adamw(0.005))
        |> Axon.Loop.run(train_data, epochs: 10, compiler: EXLA)

  See `Axon.Updates` and `Axon.Loop` for a more in-depth treatment of
  model optimization and model training.
  """
  alias __MODULE__, as: Axon
  alias Axon.Parameter

  require Logger

  # Axon serialization version
  @file_version 1

  @type t :: %__MODULE__{}

  defstruct [
    :nodes,
    :output
  ]

  @doc """
  Custom Axon layer with given inputs.

  Inputs may be other Axon layers or trainable parameters created
  with `Axon.param`. At inference time, `op` will be applied with
  inputs in specified order and an additional `opts` parameter which
  specifies inference options. All options passed to layer are forwarded
  to inference function except:

    * `:name` - layer name.

    * `:op_name` - layer operation for inspection and building parameter
      map.

  Note this means your layer should not use these as input options,
  as they will always be dropped during inference compilation.

  Axon's compiler will additionally forward the following options to
  every layer at inference time:

    * `:mode` - `:inference` or `:train`. To control layer behavior
      based on inference or train time.

  `op` is a function of the form:

      fun = fn input, weight, bias, _opts ->
        input * weight + bias
      end

  """
  @doc type: :special
  def layer(op, inputs, opts \\ []) when (is_atom(op) or is_function(op)) and is_list(inputs) do
    {inputs, params, args, updated_nodes} = split_inputs(op, inputs)

    inputs = Enum.reverse(inputs)
    params = Enum.reverse(params)
    args = Enum.reverse(args)

    {name, opts} = Keyword.pop(opts, :name)
    {op_name, layer_opts} = Keyword.pop(opts, :op_name, :custom)

    {id, name} = unique_identifiers(op_name, name)

    axon_node = make_node(id, op, name, op_name, inputs, params, args, layer_opts)

    %Axon{output: id, nodes: Map.put(updated_nodes, id, axon_node)}
  end

  defp make_node(id, op, name, op_name, inputs, params, args, layer_opts) do
    {:current_stacktrace, [_process_info, _axon_layer | stacktrace]} =
      Process.info(self(), :current_stacktrace)

    %Axon.Node{
      id: id,
      name: name,
      parent: inputs,
      parameters: params,
      args: args,
      op: op,
      policy: Axon.MixedPrecision.create_policy(),
      hooks: [],
      opts: layer_opts,
      op_name: op_name,
      stacktrace: stacktrace
    }
  end

  defp split_inputs(:container, [inputs]) do
    {inputs, cache} =
      deep_map_reduce(inputs, %{}, fn %Axon{output: id, nodes: nodes}, cache ->
        {id, Map.merge(nodes, cache)}
      end)

    {[inputs], [], [:layer], cache}
  end

  defp split_inputs(_op, inputs) do
    Enum.reduce(inputs, {[], [], [], %{}}, fn
      %Axon{output: layer_input, nodes: nodes}, {layers, params, args, cache} ->
        {[layer_input | layers], params, [:layer | args], Map.merge(nodes, cache)}

      %Parameter{} = param, {layers, params, args, cache} ->
        {layers, [param | params], [:parameter | args], cache}

      invalid, _ ->
        raise ArgumentError, "invalid input given to layer: #{inspect(invalid)}"
    end)
  end

  @doc """
  Trainable Axon parameter used to create custom layers.

  Parameters are specified in usages of `Axon.layer` and will
  be automatically initialized and used in subsequent applications
  of Axon models.

  Parameters *must* be specified in order of their usage.

  ## Options

    * `:initializer` - parameter initializer. Defaults to `:glorot_uniform`.

  """
  @doc type: :special
  def param(name, shape, opts \\ [])
      when is_binary(name) and (is_tuple(shape) or is_function(shape)) do
    opts = Keyword.validate!(opts, initializer: :glorot_uniform)
    initializer = validate_initializer!(opts[:initializer])

    id = System.unique_integer([:positive, :monotonic])

    %Axon.Parameter{
      id: id,
      name: name,
      shape: shape,
      initializer: initializer
    }
  end

  @doc """
  Adds an input layer to the network.

  Input layers specify a model's inputs. Input layers are
  always the root layers of the neural network.

  You must specify the input layers name, which will be used
  to uniquely identify it in the case of multiple inputs.

  ## Options

    * `:shape` - the expected input shape, use `nil` for dimensions
      of a dynamic size.

    * `:optional` - if `true`, the input may be omitted when using
      the model. This needs to be handled in one of the subsequent
      layers. See `optional/2` for more details.

  """
  @doc type: :special
  def input(name, opts \\ [])

  def input(name, opts) when is_binary(name) and is_list(opts) do
    opts = Keyword.validate!(opts, [:shape, optional: false])
    optional = opts[:optional]

    input_shape = opts[:shape]

    output_shape = input_shape && Axon.Shape.input(input_shape)
    layer(:input, [], name: name, shape: output_shape, op_name: :input, optional: optional)
  end

  # TODO: remove on Axon v0.3

  def input(input_shape, name) when is_binary(name) do
    IO.warn(
      "Passing shape as an argument to Axon.input/2 is deprecated, pass it as an option instead"
    )

    input(name, [{:shape, input_shape}])
  end

  @deprecated "Pass the shape as an option to Axon.input/2"
  def input(input_shape, name, opts) when is_binary(name) do
    input(name, [{:shape, input_shape} | opts])
  end

  @doc """
  Wraps an Axon model in an optional node.

  By default, when an optional input is missing, all subsequent layers
  are nullified. For example, consider this model:

      values = Axon.input("values")
      mask = Axon.input("mask", optional: true)

      model =
        values
        |> Axon.dense(10)
        |> Axon.multiply(mask)
        |> Axon.dense(1)
        |> Axon.sigmoid()

  In case the mask is not provided, the input node will resolve to
  `%Axon.None{}` and so will all the layers that depend on it. By
  using `optional/2` a layer may opt-in to receive `%Axon.None{}`.
  To fix our example, we could define a custom layer to apply the
  mask only when present

      def apply_optional_mask(%Axon{} = x, %Axon{} = mask) do
        Axon.layer(
          fn x, mask, _opts ->
            case mask do
              %Axon.None{} -> x
              mask -> Nx.multiply(x, mask)
            end
          end,
          [x, Axon.optional(mask)]
        )
      end

      # ...

      model =
        values
        |> Axon.dense(10)
        |> apply_optional_mask(mask)
        |> Axon.dense(1)
        |> Axon.sigmoid()

  ## Options

    * `:name` - layer name.

  """
  @doc type: :special
  def optional(%Axon{} = x, opts \\ []) do
    opts = Keyword.validate!(opts, [:name])
    layer(:optional, [x], name: opts[:name], op_name: :optional)
  end

  @doc """
  Adds a constant layer to the network.

  Constant layers encapsulate Nx tensors in an Axon layer for ease
  of use with other Axon layers. They can be used interchangeably
  with other Axon layers:

      inp = Axon.input("input", shape: {nil, 32})
      my_constant = Axon.constant(Nx.iota({1, 32}))
      model = Axon.add(inp, my_constant)

  Constant layers will be cast according to the mixed precision policy.
  If it's important for your constant to retain it's type during
  the computation, you will need to set the mixed precision policy to
  ignore constant layers.

  ## Options

    * `:name` - layer name.

  """
  def constant(tensor, opts \\ [])

  @doc type: :special
  def constant(%Nx.Tensor{} = tensor, opts) do
    opts = Keyword.validate!(opts, [:name])

    layer(:constant, [], name: opts[:name], value: tensor, op_name: :constant)
  end

  def constant(number, opts) when is_number(number) do
    opts = Keyword.validate!(opts, [:name])

    layer(:constant, [], name: opts[:name], value: Nx.tensor(number), op_name: :constant)
  end

  def constant(value, _) do
    raise ArgumentError,
          "value passed to constant must be an Nx tensor" <>
            " but got #{inspect(value)}, if you are passing" <>
            " a number, wrap it with a call to Nx.tensor/2"
  end

  @doc """
  Adds a container layer to the network.

  In certain cases you may want your model to have multiple
  outputs. In order to make this work, you must "join" the
  outputs into an Axon layer using this function for use in
  initialization and inference later on.

  The given container can be any valid Axon Nx container.

  ## Options

    * `:name` - layer name.

  ## Examples

      iex> inp1 = Axon.input("input_0", shape: {nil, 1})
      iex> inp2 = Axon.input("input_1", shape: {nil, 2})
      iex> model = Axon.container(%{a: inp1, b: inp2})
      iex> %{a: a, b: b} = Axon.predict(model, %{}, %{
      ...>    "input_0" => Nx.tensor([[1.0]]),
      ...>    "input_1" => Nx.tensor([[1.0, 2.0]])
      ...> })
      iex> a
      #Nx.Tensor<
        f32[1][1]
        [
          [1.0]
        ]
      >
      iex> b
      #Nx.Tensor<
        f32[1][2]
        [
          [1.0, 2.0]
        ]
      >

  """
  @doc type: :special
  def container(container, opts \\ []) do
    opts = Keyword.validate!(opts, [:name])

    layer(:container, [container], name: opts[:name], op_name: :container)
  end

  # TODO: This should not be duplicated
  defp deep_new(%Nx.Tensor{} = x, fun), do: fun.(x)

  defp deep_new(x, fun) when is_number(x), do: fun.(x)

  defp deep_new(map, fun) do
    {cont, :ok} = Nx.Container.traverse(map, :ok, &recur_traverse(&1, &2, fun))
    cont
  end

  defp recur_traverse(item, :ok, fun) do
    case item do
      %Axon{} = t ->
        {fun.(t), :ok}

      %{axon: :axon} = t ->
        {fun.(t), :ok}

      container ->
        {deep_new(container, fun), :ok}
    end
  end

  @doc """
  Wraps an Axon model into a namespace.

  A namespace is a part of an Axon model which is meant to
  be a self-contained collection of Axon layers. Namespaces
  are guaranteed to always generate with the same internal
  layer names and can be re-used universally across models.

  Namespaces are most useful for containing large collections
  of layers and offering a straightforward means for accessing
  the parameters of individual model components. A common application
  of namespaces is to use them in with a pre-trained model for
  fine-tuning:

      {base, resnet_params} = resnet()
      base = base |> Axon.namespace("resnet")

      model = base |> Axon.dense(1)
      {init_fn, predict_fn} = Axon.build(model)

      init_fn.(Nx.template({1, 3, 224, 224}, {:f, 32}), %{"resnset" => resnet_params})

  Notice you can use `init_fn` in conjunction with namespaces
  to specify which portion of a model you'd like to initialize
  from a fixed starting point.

  Namespaces have fixed names, which means it's easy to run into namespace
  collisions. Re-using namespaces, re-using inner parts of a namespace,
  and attempting to share layers between namespaces are still sharp
  edges in namespace usage.
  """
  @doc type: :special
  def namespace(%Axon{} = axon, name) when is_binary(name) do
    layer(:namespace, [axon], name: name)
  end

  @doc """
  Adds a dense layer to the network.

  The dense layer implements:

      output = activation(dot(input, kernel) + bias)

  where `activation` is given by the `:activation` option and both
  `kernel` and `bias` are layer parameters. `units` specifies the
  number of output units.

  Compiles to `Axon.Layers.dense/4`.

  ## Options

    * `:name` - layer name.

    * `:kernel_initializer` - initializer for `kernel` weights.
      Defaults to `:glorot_uniform`.

    * `:bias_initializer` - initializer for `bias` weights. Defaults
      to `:zeros`.

    * `:activation` - element-wise activation function.

    * `:use_bias` - whether the layer should add bias to the output.
      Defaults to `true`.

  """
  @doc type: :linear
  def dense(%Axon{} = x, units, opts \\ [])
      when is_integer(units) and units > 0 do
    opts =
      Keyword.validate!(opts, [
        :name,
        :activation,
        kernel_initializer: :glorot_uniform,
        bias_initializer: :zeros,
        use_bias: true
      ])

    kernel_shape = &Axon.Shape.dense_kernel(&1, units)
    bias_shape = &Axon.Shape.dense_bias(&1, units)

    kernel = param("kernel", kernel_shape, initializer: opts[:kernel_initializer])

    {inputs, op} =
      if opts[:use_bias] do
        bias = param("bias", bias_shape, initializer: opts[:bias_initializer])
        {[x, kernel, bias], :dense}
      else
        {[x, kernel], :dense}
      end

    node = layer(op, inputs, name: opts[:name], op_name: :dense)

    if activation = opts[:activation] do
      activation(node, activation)
    else
      node
    end
  end

  @doc """
  Adds a bilinear layer to the network.

  The bilinear layer implements:

      output = activation(dot(dot(input1, kernel), input2) + bias)

  where `activation` is given by the `:activation` option and both
  `kernel` and `bias` are layer parameters. `units` specifies the
  number of output units.

  All dimensions but the last of `input1` and `input2` must match. The
  batch sizes of both inputs must also match or at least one must be `nil`.
  Inferred output batch size coerces to the strictest input batch size.

  Compiles to `Axon.Layers.bilinear/5`.

  ## Options

    * `:name` - layer name.

    * `:kernel_initializer` - initializer for `kernel` weights.
      Defaults to `:glorot_uniform`.

    * `:bias_initializer` - initializer for `bias` weights. Defaults
      to `:zeros`.

    * `:activation` - element-wise activation function.

    * `:use_bias` - whether the layer should add bias to the output.
      Defaults to `true`.

  """
  @doc type: :linear
  def bilinear(
        %Axon{} = input1,
        %Axon{} = input2,
        units,
        opts \\ []
      )
      when is_integer(units) and units > 0 do
    opts =
      Keyword.validate!(opts, [
        :name,
        :activation,
        kernel_initializer: :glorot_uniform,
        bias_initializer: :zeros,
        use_bias: true
      ])

    kernel_shape = &Axon.Shape.bilinear_kernel(&1, &2, units)
    bias_shape = &Axon.Shape.bilinear_bias(&1, &2, units)

    kernel = param("kernel", kernel_shape, initializer: opts[:kernel_initializer])

    {inputs, op} =
      if opts[:use_bias] do
        bias = param("bias", bias_shape, initializer: opts[:bias_initializer])
        {[input1, input2, kernel, bias], :bilinear}
      else
        {[input1, input2, kernel], :bilinear}
      end

    node = layer(op, inputs, name: opts[:name], op_name: :bilinear)

    if activation = opts[:activation] do
      activation(node, activation)
    else
      node
    end
  end

  @doc """
  Adds a convolution layer to the network.

  The convolution layer implements a general dimensional
  convolutional layer - which convolves a kernel over the input
  to produce an output.

  Compiles to `Axon.Layers.conv/4`.

  ## Options

    * `:name` - layer name.

    * `:kernel_initializer` - initializer for `kernel` weights.
      Defaults to `:glorot_uniform`.

    * `:bias_initializer` - initializer for `bias` weights. Defaults
      to `:zeros`

    * `:activation` - element-wise activation function.

    * `:use_bias` - whether the layer should add bias to the output.
      Defaults to `true`

    * `:kernel_size` - size of the kernel spatial dimensions. Defaults
      to `1`.

    * `:strides` - stride during convolution. Defaults to `1`.

    * `:padding` - padding to the spatial dimensions of the input.
      Defaults to `:valid`.

    * `:input_dilation` - dilation to apply to input. Defaults to `1`.

    * `:kernel_dilation` - dilation to apply to kernel. Defaults to `1`.

    * `:feature_group_size` - feature group size for convolution. Defaults
      to `1`.

    * `:channels` - channels location. One of `:first` or `:last`.
      Defaults to `:last`.

  """
  @doc type: :convolution
  def conv(%Axon{} = x, units, opts \\ [])
      when is_integer(units) and units > 0 do
    opts =
      Keyword.validate!(opts, [
        :name,
        :activation,
        kernel_initializer: :glorot_uniform,
        bias_initializer: :zeros,
        use_bias: true,
        kernel_size: 1,
        strides: 1,
        padding: :valid,
        input_dilation: 1,
        kernel_dilation: 1,
        channels: :last,
        feature_group_size: 1
      ])

    kernel_size = opts[:kernel_size]
    strides = opts[:strides]
    padding = opts[:padding]
    input_dilation = opts[:input_dilation]
    kernel_dilation = opts[:kernel_dilation]
    channels = opts[:channels]
    feature_group_size = opts[:feature_group_size]

    kernel_shape = &Axon.Shape.conv_kernel(&1, units, kernel_size, channels, feature_group_size)
    bias_shape = &Axon.Shape.conv_bias(&1, units, kernel_size, channels, feature_group_size)

    kernel = param("kernel", kernel_shape, initializer: opts[:kernel_initializer])

    {inputs, op} =
      if opts[:use_bias] do
        bias = param("bias", bias_shape, initializer: opts[:bias_initializer])
        {[x, kernel, bias], :conv}
      else
        {[x, kernel], :conv}
      end

    node =
      layer(op, inputs,
        name: opts[:name],
        strides: strides,
        padding: padding,
        input_dilation: input_dilation,
        kernel_dilation: kernel_dilation,
        feature_group_size: feature_group_size,
        channels: channels,
        op_name: :conv
      )

    if activation = opts[:activation] do
      activation(node, activation)
    else
      node
    end
  end

  @doc """
  Adds a transposed convolution layer to the network.

  The transposed convolution layer is sometimes referred to as a
  fractionally strided convolution or (incorrectly) as a deconvolution.

  Compiles to `Axon.Layers.conv_transpose/4`.

  ## Options

    * `:name` - layer name.

    * `:kernel_initializer` - initializer for `kernel` weights.
      Defaults to `:glorot_uniform`.

    * `:bias_initializer` - initializer for `bias` weights. Defaults
      to `:zeros`

    * `:activation` - element-wise activation function.

    * `:use_bias` - whether the layer should add bias to the output.
      Defaults to `true`

    * `:kernel_size` - size of the kernel spatial dimensions. Defaults
      to `1`.

    * `:strides` - stride during convolution. Defaults to `1`.

    * `:padding` - padding to the spatial dimensions of the input.
      Defaults to `:valid`.

    * `:kernel_dilation` - dilation to apply to kernel. Defaults to `1`.

    * `:channels` - channels location. One of `:first` or `:last`.
      Defaults to `:last`.

  """
  @doc type: :convolution
  def conv_transpose(%Axon{} = x, units, opts \\ []) do
    opts =
      Keyword.validate!(opts, [
        :name,
        :activation,
        kernel_initializer: :glorot_uniform,
        bias_initializer: :zeros,
        use_bias: true,
        kernel_size: 1,
        strides: 1,
        padding: :valid,
        kernel_dilation: 1,
        channels: :last
      ])

    kernel_size = opts[:kernel_size]
    strides = opts[:strides]
    padding = opts[:padding]
    kernel_dilation = opts[:kernel_dilation]
    channels = opts[:channels]

    kernel_shape = &Axon.Shape.conv_kernel(&1, units, kernel_size, channels, 1)
    bias_shape = &Axon.Shape.conv_bias(&1, units, kernel_size, channels, 1)

    kernel = param("kernel", kernel_shape, initializer: opts[:kernel_initializer])

    {inputs, op} =
      if opts[:use_bias] do
        bias = param("bias", bias_shape, initializer: opts[:bias_initializer])
        {[x, kernel, bias], :conv_transpose}
      else
        {[x, kernel], :conv_transpose}
      end

    node =
      layer(op, inputs,
        name: opts[:name],
        strides: strides,
        padding: padding,
        kernel_dilation: kernel_dilation,
        channels: channels,
        op_name: :conv_transpose
      )

    if activation = opts[:activation] do
      activation(node, activation)
    else
      node
    end
  end

  @doc """
  Adds a depthwise convolution layer to the network.

  The depthwise convolution layer implements a general
  dimensional depthwise convolution - which is a convolution
  where the feature group size is equal to the number of
  input channels.

  Channel multiplier grows the input channels by the given
  factor. An input factor of 1 means the output channels
  are the same as the input channels.

  Compiles to `Axon.Layers.depthwise_conv/4`.

  ## Options

    * `:name` - layer name.

    * `:kernel_initializer` - initializer for `kernel` weights.
      Defaults to `:glorot_uniform`.

    * `:bias_initializer` - initializer for `bias` weights. Defaults
      to `:zeros`

    * `:activation` - element-wise activation function.

    * `:use_bias` - whether the layer should add bias to the output.
      Defaults to `true`

    * `:kernel_size` - size of the kernel spatial dimensions. Defaults
      to `1`.

    * `:strides` - stride during convolution. Defaults to `1`.

    * `:padding` - padding to the spatial dimensions of the input.
      Defaults to `:valid`.

    * `:input_dilation` - dilation to apply to input. Defaults to `1`.

    * `:kernel_dilation` - dilation to apply to kernel. Defaults to `1`.

    * `:channels` - channels location. One of `:first` or `:last`.
      Defaults to `:last`.

  """
  @doc type: :convolution
  def depthwise_conv(%Axon{} = x, channel_multiplier, opts \\ [])
      when is_integer(channel_multiplier) and channel_multiplier >= 1 do
    opts =
      Keyword.validate!(opts, [
        :name,
        :activation,
        kernel_initializer: :glorot_uniform,
        bias_initializer: :zeros,
        use_bias: true,
        kernel_size: 1,
        strides: 1,
        padding: :valid,
        input_dilation: 1,
        kernel_dilation: 1,
        channels: :last
      ])

    kernel_size = opts[:kernel_size]
    strides = opts[:strides]
    padding = opts[:padding]
    input_dilation = opts[:input_dilation]
    kernel_dilation = opts[:kernel_dilation]
    channels = opts[:channels]

    kernel_shape =
      &Axon.Shape.depthwise_conv_kernel(&1, channel_multiplier, kernel_size, channels)

    bias_shape = &Axon.Shape.depthwise_conv_bias(&1, channel_multiplier, kernel_size, channels)

    kernel = param("kernel", kernel_shape, initializer: opts[:kernel_initializer])

    {inputs, op} =
      if opts[:use_bias] do
        bias = param("bias", bias_shape, initializer: opts[:bias_initializer])

        {[x, kernel, bias], :depthwise_conv}
      else
        {[x, kernel], :depthwise_conv}
      end

    node =
      layer(op, inputs,
        name: opts[:name],
        strides: strides,
        padding: padding,
        input_dilation: input_dilation,
        kernel_dilation: kernel_dilation,
        channels: channels,
        op_name: :depthwise_conv
      )

    if activation = opts[:activation] do
      activation(node, activation)
    else
      node
    end
  end

  @doc """
  Adds a depthwise separable 2-dimensional convolution to the
  network.

  Depthwise separable convolutions break the kernel into kernels
  for each dimension of the input and perform a depthwise conv
  over the input with each kernel.

  Compiles to `Axon.Layers.separable_conv2d/6`.

  ## Options

    * `:name` - layer name.

    * `:kernel_initializer` - initializer for `kernel` weights.
      Defaults to `:glorot_uniform`.

    * `:bias_initializer` - initializer for `bias` weights. Defaults
      to `:zeros`

    * `:activation` - element-wise activation function.

    * `:use_bias` - whether the layer should add bias to the output.
      Defaults to `true`

    * `:kernel_size` - size of the kernel spatial dimensions. Defaults
      to `1`.

    * `:strides` - stride during convolution. Defaults to `1`.

    * `:padding` - padding to the spatial dimensions of the input.
      Defaults to `:valid`.

    * `:input_dilation` - dilation to apply to input. Defaults to `1`.

    * `:kernel_dilation` - dilation to apply to kernel. Defaults to `1`.

    * `:channels` - channels location. One of `:first` or `:last`.
      Defaults to `:last`.

  """
  @doc type: :convolution
  def separable_conv2d(%Axon{} = x, channel_multiplier, opts \\ [])
      when is_integer(channel_multiplier) and channel_multiplier >= 1 do
    opts =
      Keyword.validate!(opts, [
        :name,
        :activation,
        kernel_initializer: :glorot_uniform,
        bias_initializer: :zeros,
        use_bias: true,
        kernel_size: 1,
        strides: 1,
        padding: :valid,
        input_dilation: 1,
        kernel_dilation: 1,
        channels: :last
      ])

    kernel_size = opts[:kernel_size]
    strides = opts[:strides]
    padding = opts[:padding]
    input_dilation = opts[:input_dilation]
    kernel_dilation = opts[:kernel_dilation]
    channels = opts[:channels]

    k1_shape =
      &Axon.Shape.separable_conv2d_kernel(
        &1,
        channel_multiplier,
        kernel_size,
        1,
        channels
      )

    k2_shape =
      &Axon.Shape.separable_conv2d_kernel(
        &1,
        channel_multiplier,
        kernel_size,
        2,
        channels
      )

    b1_shape = &Axon.Shape.separable_conv2d_bias(&1, channel_multiplier, kernel_size, channels)
    b2_shape = &Axon.Shape.separable_conv2d_bias(&1, channel_multiplier, kernel_size, channels)

    kernel_initializer = opts[:kernel_initializer]
    k1 = param("kernel_1", k1_shape, initializer: kernel_initializer)
    k2 = param("kernel_2", k2_shape, initializer: kernel_initializer)

    {inputs, op} =
      if opts[:use_bias] do
        bias_initializer = opts[:bias_initializer]
        b1 = param("bias_1", b1_shape, initializer: bias_initializer)
        b2 = param("bias_2", b2_shape, initializer: bias_initializer)
        {[x, k1, b1, k2, b2], :separable_conv2d}
      else
        {[x, k1, k2], :separable_conv2d}
      end

    node =
      layer(
        op,
        inputs,
        name: opts[:name],
        strides: strides,
        padding: padding,
        input_dilation: input_dilation,
        kernel_dilation: kernel_dilation,
        channels: channels,
        op_name: :separable_conv2d
      )

    if activation = opts[:activation] do
      activation(node, activation)
    else
      node
    end
  end

  @doc """
  Adds a depthwise separable 3-dimensional convolution to the
  network.

  Depthwise separable convolutions break the kernel into kernels
  for each dimension of the input and perform a depthwise conv
  over the input with each kernel.

  Compiles to `Axon.Layers.separable_conv3d/8`.

  ## Options

    * `:name` - layer name.

    * `:kernel_initializer` - initializer for `kernel` weights.
      Defaults to `:glorot_uniform`.

    * `:bias_initializer` - initializer for `bias` weights. Defaults
      to `:zeros`

    * `:activation` - element-wise activation function.

    * `:use_bias` - whether the layer should add bias to the output.
      Defaults to `true`

    * `:kernel_size` - size of the kernel spatial dimensions. Defaults
      to `1`.

    * `:strides` - stride during convolution. Defaults to `1`.

    * `:padding` - padding to the spatial dimensions of the input.
      Defaults to `:valid`.

    * `:input_dilation` - dilation to apply to input. Defaults to `1`.

    * `:kernel_dilation` - dilation to apply to kernel. Defaults to `1`.

    * `:channels` - channels location. One of `:first` or `:last`.
      Defaults to `:last`.

  """
  @doc type: :convolution
  def separable_conv3d(%Axon{} = x, channel_multiplier, opts \\ [])
      when is_integer(channel_multiplier) and channel_multiplier >= 1 do
    opts =
      Keyword.validate!(opts, [
        :name,
        :activation,
        kernel_initializer: :glorot_uniform,
        bias_initializer: :zeros,
        use_bias: true,
        kernel_size: 1,
        strides: 1,
        padding: :valid,
        input_dilation: 1,
        kernel_dilation: 1,
        channels: :last
      ])

    kernel_size = opts[:kernel_size]
    strides = opts[:strides]
    padding = opts[:padding]
    input_dilation = opts[:input_dilation]
    kernel_dilation = opts[:kernel_dilation]
    channels = opts[:channels]

    k1_shape =
      &Axon.Shape.separable_conv3d_kernel(
        &1,
        channel_multiplier,
        kernel_size,
        1,
        channels
      )

    k2_shape =
      &Axon.Shape.separable_conv3d_kernel(
        &1,
        channel_multiplier,
        kernel_size,
        2,
        channels
      )

    k3_shape =
      &Axon.Shape.separable_conv3d_kernel(
        &1,
        channel_multiplier,
        kernel_size,
        3,
        channels
      )

    b1_shape = &Axon.Shape.separable_conv3d_bias(&1, channel_multiplier, kernel_size, channels)

    b2_shape = &Axon.Shape.separable_conv3d_bias(&1, channel_multiplier, kernel_size, channels)

    b3_shape = &Axon.Shape.separable_conv3d_bias(&1, channel_multiplier, kernel_size, channels)

    kernel_initializer = opts[:kernel_initializer]
    k1 = param("kernel_1", k1_shape, initializer: kernel_initializer)
    k2 = param("kernel_2", k2_shape, initializer: kernel_initializer)
    k3 = param("kernel_3", k3_shape, initializer: kernel_initializer)

    {inputs, op} =
      if opts[:use_bias] do
        bias_initializer = opts[:bias_initializer]
        b1 = param("bias_1", b1_shape, initializer: bias_initializer)
        b2 = param("bias_2", b2_shape, initializer: bias_initializer)
        b3 = param("bias_3", b3_shape, initializer: bias_initializer)
        {[x, k1, b1, k2, b2, k3, b3], :separable_conv3d}
      else
        {[x, k1, k2, k3], :separable_conv3d}
      end

    node =
      layer(
        op,
        inputs,
        name: opts[:name],
        strides: strides,
        padding: padding,
        input_dilation: input_dilation,
        kernel_dilation: kernel_dilation,
        channels: channels,
        op_name: :separable_conv3d
      )

    if activation = opts[:activation] do
      activation(node, activation)
    else
      node
    end
  end

  @activation_layers [
    {:celu, "Continuously-differentiable exponential linear unit", "a"},
    {:elu, "Exponential linear unit", "an"},
    {:exp, "Exponential", "an"},
    {:gelu, "Gaussian error linear unit", "a"},
    {:hard_sigmoid, "Hard sigmoid", "a"},
    {:hard_silu, "Hard sigmoid weighted linear unit", "a"},
    {:hard_tanh, "Hard hyperbolic tangent", "a"},
    {:leaky_relu, "Leaky rectified linear unit", "a"},
    {:linear, "Linear", "a"},
    {:log_sumexp, "Log-sumexp", "a"},
    {:log_sigmoid, "Log-sigmoid", "a"},
    {:log_softmax, "Log-softmax", "a"},
    {:mish, "Mish", "a"},
    {:relu, "Rectified linear unit", "a"},
    {:relu6, "Rectified linear unit 6", "a"},
    {:sigmoid, "Sigmoid", "a"},
    {:silu, "Sigmoid weighted linear unit", "a"},
    {:selu, "Scaled exponential linear unit", "a"},
    {:softmax, "Softmax", "a"},
    {:softplus, "Softplus", "a"},
    {:softsign, "Softsign", "a"},
    {:tanh, "Hyperbolic tangent", "a"}
  ]

  @doc """
  Adds an activation layer to the network.

  Activation layers are element-wise functions typically called
  after the output of another layer.

  ## Options

    * `:name` - layer name.

  """
  @doc type: :activation
  def activation(x, activation, opts \\ [])

  def activation(%Axon{} = x, activation, opts) when is_atom(activation) do
    opts = opts ++ [op_name: activation]
    layer(activation, [x], opts)
  end

  def activation(%Axon{} = x, activation, opts)
      when is_function(activation) do
    layer(activation, [x], opts)
  end

  ## Activation

  for {activation, name, a_or_an} <- @activation_layers do
    @doc """
    Adds #{a_or_an} #{name} activation layer to the network.

    See `Axon.Activations.#{Atom.to_string(activation)}/1` for more details.

    ## Options

      * `:name` - layer name.

    """
    @doc type: :activation
    def unquote(activation)(%Axon{} = x, opts \\ []) do
      activation(x, unquote(activation), opts)
    end
  end

  ## Dropout

  @dropout_layers [
    {:dropout, "Dropout", "a"},
    {:feature_alpha_dropout, "Feature alpha dropout", "a"},
    {:spatial_dropout, "Spatial dropout", "a"},
    {:alpha_dropout, "Alpha dropout", "an"}
  ]

  for {dropout, name, a_or_an} <- @dropout_layers do
    @doc """
    Adds #{a_or_an} #{name} layer to the network.

    See `Axon.Layers.#{Atom.to_string(dropout)}/2` for more details.

    ## Options

      * `:name` - layer name.

      * `:rate` - dropout rate. Defaults to `0.5`.
        Needs to be equal or greater than zero and less than one.

    """
    @doc type: :dropout
    def unquote(dropout)(%Axon{} = x, opts \\ []) do
      dropout(x, unquote(dropout), opts)
    end
  end

  defp dropout(%Axon{} = x, dropout, opts) do
    opts = Keyword.validate!(opts, [:name, rate: 0.5])

    if opts[:rate] < 0 or opts[:rate] >= 1 do
      raise ArgumentError,
            "The dropout rate needs to be >= 0 and < 1, got #{inspect(opts[:rate])}"
    end

    layer(dropout, [x],
      name: opts[:name],
      rate: opts[:rate],
      op_name: dropout
    )
  end

  ## Pooling

  @pooling_layers [
    {:max_pool, "Max pool", "a"},
    {:avg_pool, "Average pool", "an"},
    {:lp_pool, "Power average pool", "a"}
  ]

  for {pool, name, a_or_an} <- @pooling_layers do
    @doc """
    Adds #{a_or_an} #{name} layer to the network.

    See `Axon.Layers.#{Atom.to_string(pool)}/2` for more details.

    ## Options

      * `:name` - layer name.

      * `:kernel_size` - size of the kernel spatial dimensions. Defaults
        to `1`.

      * `:strides` - stride during convolution. Defaults to size of kernel.

      * `:padding` - padding to the spatial dimensions of the input.
        Defaults to `:valid`.

      * `:dilations` - window dilations. Defaults to `1`.

      * `:channels` - channels location. One of `:first` or `:last`.
        Defaults to `:last`.

    """
    @doc type: :pooling
    def unquote(pool)(%Axon{} = x, opts \\ []) do
      pool(x, unquote(pool), opts)
    end
  end

  defp pool(%Axon{} = x, pool, opts) do
    opts =
      Keyword.validate!(opts, [
        :name,
        :strides,
        kernel_size: 1,
        padding: :valid,
        channels: :last,
        dilations: 1,
        norm: 2
      ])

    kernel_size = opts[:kernel_size]
    strides = opts[:strides]
    padding = opts[:padding]
    channels = opts[:channels]
    dilations = opts[:dilations]
    name = opts[:name]

    opts =
      if pool == :lp_pool do
        norm = opts[:norm]

        [
          name: name,
          kernel_size: kernel_size,
          strides: strides,
          padding: padding,
          channels: channels,
          window_dilations: dilations,
          norm: norm,
          op_name: pool
        ]
      else
        [
          name: name,
          kernel_size: kernel_size,
          strides: strides,
          padding: padding,
          channels: channels,
          window_dilations: dilations,
          op_name: pool
        ]
      end

    layer(pool, [x], opts)
  end

  ## Adaptive Pooling

  @adaptive_pooling_layers [
    {:adaptive_avg_pool, "Adaptive average pool", "an"},
    {:adaptive_max_pool, "Adaptive max pool", "an"},
    {:adaptive_lp_pool, "Adaptive power average pool", "an"}
  ]

  for {pool, name, a_or_an} <- @adaptive_pooling_layers do
    @doc """
    Adds #{a_or_an} #{name} layer to the network.

    See `Axon.Layers.#{Atom.to_string(pool)}/2` for more details.

    ## Options

      * `:name` - layer name.

      * `:output_size` - layer output size.

      * `:channels` - channel configuration. One of `:first` or `:last`.
        Defaults to `:last`.

    """
    @doc type: :pooling
    def unquote(pool)(%Axon{} = x, opts \\ []) do
      adaptive_pool(x, unquote(pool), opts)
    end
  end

  defp adaptive_pool(%Axon{} = x, pool, opts) do
    opts = Keyword.validate!(opts, [:name, :output_size, channels: :last, norm: 2])

    channels = opts[:channels]
    name = opts[:name]
    output_size = opts[:output_size]

    opts =
      if pool == :adaptive_lp_pool do
        norm = opts[:norm]

        [
          name: name,
          output_size: output_size,
          norm: norm,
          channels: channels,
          op_name: pool
        ]
      else
        [
          name: name,
          output_size: output_size,
          channels: channels,
          op_name: pool
        ]
      end

    layer(pool, [x], opts)
  end

  ## Global Pooling

  @global_pooling_layers [
    {:global_avg_pool, "Global average pool"},
    {:global_max_pool, "Global max pool"},
    {:global_lp_pool, "Global LP pool"}
  ]

  for {pool, name} <- @global_pooling_layers do
    @doc """
    Adds a #{name} layer to the network.

    See `Axon.Layers.#{Atom.to_string(pool)}/2` for more details.

    Typically used to connect feature extractors such as those in convolutional
    neural networks to fully-connected models by reducing inputs along spatial
    dimensions to only feature and batch dimensions.

    ## Options

      * `:name` - layer name.

      * `:keep_axes` - option to keep reduced axes. If `true`, keeps reduced axes
        with a dimension size of 1.

      * `:channels` - channel configuration. One of `:first` or `:last`.
        Defaults to `:last`.

    """
    @doc type: :pooling
    def unquote(pool)(%Axon{} = x, opts \\ []) do
      global_pool(x, unquote(pool), opts)
    end
  end

  defp global_pool(%Axon{} = x, pool, opts) do
    opts = Keyword.validate!(opts, [:name, keep_axes: false, channels: :last, norm: 2])

    keep_axes = opts[:keep_axes]
    name = opts[:name]
    channels = opts[:channels]

    opts =
      if pool == :global_lp_pool do
        norm = opts[:norm]

        [
          name: name,
          channels: channels,
          keep_axes: keep_axes,
          norm: norm,
          op_name: pool
        ]
      else
        [name: name, channels: channels, keep_axes: keep_axes, op_name: pool]
      end

    layer(pool, [x], opts)
  end

  ## Normalization

  @normalization_with_stats_layers [
    {:batch_norm, "Batch normalization", "a"},
    {:instance_norm, "Instance normalization", "an"}
  ]

  for {norm, name, a_or_an} <- @normalization_with_stats_layers do
    @doc """
    Adds #{a_or_an} #{name} layer to the network.

    See `Axon.Layers.#{Atom.to_string(norm)}/6` for more details.

    ## Options

      * `:name` - layer name.

      * `:gamma_initializer` - gamma parameter initializer. Defaults
        to `:glorot_uniform`.

      * `:beta_initializer` - beta parameter initializer. Defaults to
        `:zeros`.

      * `:channel_index` - input feature index used for calculating
        mean and variance. Defaults to `-1`.

      * `:epsilon` - numerical stability term.

    """
    @doc type: :normalization
    def unquote(norm)(%Axon{} = x, opts \\ []) do
      norm_with_stats(x, unquote(norm), opts)
    end
  end

  defp norm_with_stats(%Axon{} = x, norm, opts) do
    opts =
      Keyword.validate!(opts, [
        :name,
        gamma_initializer: :glorot_uniform,
        beta_initializer: :zeros,
        channel_index: -1,
        epsilon: 1.0e-5,
        momentum: 0.1
      ])

    channel_index = opts[:channel_index]

    gamma_shape = &Axon.Shape.norm_param(&1, channel_index)
    beta_shape = &Axon.Shape.norm_param(&1, channel_index)
    mean_shape = &Axon.Shape.norm_param(&1, channel_index)
    var_shape = &Axon.Shape.norm_param(&1, channel_index)

    gamma = param("gamma", gamma_shape, initializer: opts[:gamma_initializer])
    beta = param("beta", beta_shape, initializer: opts[:beta_initializer])

    mean = param("mean", mean_shape, initializer: :zeros)
    var = param("var", var_shape, initializer: :ones)

    layer(
      norm,
      [x, gamma, beta, mean, var],
      name: opts[:name],
      epsilon: opts[:epsilon],
      channel_index: channel_index,
      momentum: opts[:momentum],
      op_name: norm
    )
  end

  @normalization_layers [
    {:layer_norm, "Layer normalization", "a"}
  ]

  for {norm, name, a_or_an} <- @normalization_layers do
    @doc """
    Adds #{a_or_an} #{name} layer to the network.

    See `Axon.Layers.#{Atom.to_string(norm)}/4` for more details.

    ## Options

      * `:name` - layer name.

      * `:gamma_initializer` - gamma parameter initializer. Defaults
        to `:glorot_uniform`.

      * `:beta_initializer` - beta parameter initializer. Defaults to
        `:zeros`.

      * `:channel_index` - input feature index used for calculating
        mean and variance. Defaults to `-1`.

      * `:epsilon` - numerical stability term.

    """
    @doc type: :normalization
    def unquote(norm)(%Axon{} = x, opts \\ []) do
      norm(x, unquote(norm), opts)
    end
  end

  defp norm(%Axon{} = x, norm, opts) do
    opts =
      Keyword.validate!(opts, [
        :name,
        gamma_initializer: :glorot_uniform,
        beta_initializer: :zeros,
        channel_index: -1,
        epsilon: 1.0e-5
      ])

    channel_index = opts[:channel_index]

    gamma_shape = &Axon.Shape.norm_param(&1, channel_index)
    beta_shape = &Axon.Shape.norm_param(&1, channel_index)

    gamma = param("gamma", gamma_shape, initializer: opts[:gamma_initializer])
    beta = param("beta", beta_shape, initializer: opts[:beta_initializer])

    layer(norm, [x, gamma, beta],
      name: opts[:name],
      epsilon: opts[:epsilon],
      channel_index: channel_index,
      op_name: norm
    )
  end

  @doc """
  Adds a group normalization layer to the network.

  See `Axon.Layers.group_norm/4` for more details.

  ## Options

    * `:name` - layer name.

    * `:gamma_initializer` - gamma parameter initializer. Defaults
      to `:glorot_uniform`.

    * `:beta_initializer` - beta parameter initializer. Defaults to
      `:zeros`.

    * `:channel_index` - input feature index used for calculating
      mean and variance. Defaults to `-1`.

    * `:epsilon` - numerical stability term.

  """
  @doc type: :normalization
  def group_norm(%Axon{} = x, num_groups, opts \\ [])
      when is_integer(num_groups) and num_groups >= 1 do
    opts =
      Keyword.validate!(opts, [
        :name,
        gamma_initializer: :ones,
        beta_initializer: :zeros,
        channel_index: -1,
        epsilon: 1.0e-5
      ])

    channel_index = opts[:channel_index]

    gamma_shape = &Axon.Shape.norm_param(&1, channel_index)
    beta_shape = &Axon.Shape.norm_param(&1, channel_index)

    gamma = param("gamma", gamma_shape, initializer: opts[:gamma_initializer])
    beta = param("beta", beta_shape, initializer: opts[:beta_initializer])

    layer(:group_norm, [x, gamma, beta],
      name: opts[:name],
      epsilon: opts[:epsilon],
      channel_index: channel_index,
      num_groups: num_groups,
      op_name: :group_norm
    )
  end

  @doc """
  Applies the given `Nx` expression to the input.

  Nx layers are meant for quick applications of functions without
  trainable parameters. For example, they are useful for applying
  functions which apply accessors to containers:

      model = Axon.container({foo, bar})
      Axon.nx(model, &elem(&1, 0))

  ## Options

    * `:name` - layer name.

  """
  def nx(input, fun, opts \\ [])

  @doc type: :special
  def nx(%Axon{} = x, fun, opts) when is_function(fun, 1) do
    opts = Keyword.validate!(opts, [:name, :op_name])
    op_name = opts[:op_name] || :nx
    fun_with_params = fn x, _opts -> fun.(x) end
    layer(fun_with_params, [x], name: opts[:name], op_name: op_name)
  end

  @doc """
  Adds a flatten layer to the network.

  This layer will flatten all but the batch dimensions
  of the input into a single layer. Typically called to flatten
  the output of a convolution for use with a dense layer.

  ## Options

    * `:name` - layer name.

  """
  @doc type: :shape
  def flatten(%Axon{} = x, opts \\ []) do
    opts = Keyword.validate!(opts, [:name])

    layer(:flatten, [x],
      name: opts[:name],
      op_name: :flatten
    )
  end

  @doc """
  Adds a reshape layer to the network.

  This layer implements a special case of `Nx.reshape` which accounts
  for possible batch dimensions in the input tensor. You may pass the
  magic dimension `:batch` as a placeholder for dynamic batch sizes.
  You can use `:batch` seamlessly with `:auto` dimension sizes.

  If the input is an Axon constant, the reshape behavior matches that of
  `Nx.reshape/2`.

  ## Options

    * `:name` - layer name.
  """
  @doc type: :shape
  def reshape(%Axon{} = x, new_shape, opts \\ []) do
    opts = Keyword.validate!(opts, [:name])

    layer(:reshape, [x],
      name: opts[:name],
      shape: new_shape,
      op_name: :reshape
    )
  end

  @doc """
  Adds a transpose layer to the network.

  ## Options

    * `:name` - layer name.

  """
  @doc type: :shape
  def transpose(%Axon{} = x, permutation \\ nil, opts \\ []) do
    opts = Keyword.validate!(opts, [:name])

    layer(:transpose, [x],
      name: opts[:name],
      axes: permutation,
      op_name: :transpose
    )
  end

  @doc """
  Adds a pad layer to the network.

  This layer will pad the spatial dimensions of the input.
  Padding configuration is a list of tuples for each spatial
  dimension.

  ## Options

    * `:name` - layer name.

    * `:channels` - channel configuration. One of `:first` or
      `:last`. Defaults to `:last`.

  """
  @doc type: :shape
  def pad(%Axon{} = x, config, value \\ 0.0, opts \\ [])
      when is_list(config) and is_number(value) do
    opts = Keyword.validate!(opts, [:name, channels: :last])
    channels = opts[:channels]

    layer(:pad, [x],
      name: opts[:name],
      padding_config: config,
      value: value,
      channels: channels,
      op_name: :pad
    )
  end

  @doc """
  Adds a resize layer to the network.

  Resizing can be used for interpolation or upsampling input
  values in a neural network. For example, you can use this
  layer as an upsampling layer within a GAN.

  Resize shape must be a tuple representing the resized spatial
  dimensions of the input tensor.

  Compiles to `Axon.Layers.resize/2`.

  ## Options

    * `:name` - layer name.

    * `:method` - resize method. Defaults to `:nearest`.

    * `:channels` - channel configuration. One of `:first` or
      `:last`. Defaults to `:last`.

  """
  @doc type: :shape
  def resize(%Axon{} = x, resize_shape, opts \\ []) do
    opts = Keyword.validate!(opts, [:name, method: :nearest, channels: :last])
    channels = opts[:channels]

    layer(:resize, [x],
      name: opts[:name],
      method: opts[:method],
      channels: channels,
      size: resize_shape,
      op_name: :resize
    )
  end

  @doc """
  Adds a concatenate layer to the network.

  This layer will concatenate inputs along the last
  dimension unless specified otherwise.

  ## Options

    * `:name` - layer name.

    * `:axis` - concatenate axis. Defaults to `-1`.

  """
  @doc type: :combinator
  def concatenate(%Axon{} = x, %Axon{} = y, opts)
      when is_list(opts) do
    opts = Keyword.validate!(opts, [:name, axis: -1])
    axis = opts[:axis]

    layer(:concatenate, [container({x, y})],
      name: opts[:name],
      axis: axis,
      op_name: :concatenate
    )
  end

  @doc type: :combinator
  def concatenate([%Axon{} | _] = inputs, opts)
      when is_list(inputs) and is_list(opts) do
    opts = Keyword.validate!(opts, [:name, axis: -1])
    axis = opts[:axis]

    layer(:concatenate, [container(List.to_tuple(inputs))],
      name: opts[:name],
      axis: axis,
      op_name: :concatenate
    )
  end

  @doc false
  def concatenate(%Axon{} = x, %Axon{} = y), do: concatenate(x, y, [])

  @doc false
  def concatenate(inputs) when is_list(inputs), do: concatenate(inputs, [])

  @element_wise_layers [:add, :subtract, :multiply]

  for op <- @element_wise_layers do
    @doc """
    Adds a #{op} layer to the network.

    This layer performs an element-wise #{Atom.to_string(op)} operation
    on input layers. All input layers must be capable of being
    broadcast together.

    If one shape has a static batch size, all other shapes must have a
    static batch size as well.

    ## Options

      * `:name` - layer name.

    """
    @doc type: :combinator
    def unquote(op)(%Axon{} = x, %Axon{} = y, opts) do
      opts = Keyword.validate!(opts, [:name])

      layer(unquote(op), [container({x, y})],
        name: opts[:name],
        op_name: unquote(op)
      )
    end

    @doc """
    Adds a #{op} layer to the network.

    This layer performs an element-wise #{Atom.to_string(op)} operation
    on all input layers. All input layers must be capable of being
    broadcast together.

    ## Options

      * `:name` - layer name.

    """
    @doc type: :combinator
    def unquote(op)(inputs, opts) when is_list(inputs) and is_list(opts) do
      opts = Keyword.validate!(opts, [:name])

      layer(unquote(op), [container(List.to_tuple(inputs))],
        name: opts[:name],
        op_name: unquote(op)
      )
    end

    @doc false
    def unquote(op)(%Axon{} = x, %Axon{} = y) do
      unquote(op)(x, y, [])
    end

    @doc false
    def unquote(op)([%Axon{} | _] = inputs), do: unquote(op)(inputs, [])
  end

  @doc """
  Adds a conditional layer which conditionally executes
  `true_graph` or `false_graph` based on the condition `cond_fn`
  at runtime.

  `cond_fn` is an arity-1 function executed on the output of the
  parent graph. It must return a boolean scalar tensor (e.g. 1 or 0).

  The shapes of `true_graph` and `false_graph` must be equal.
  """
  @doc type: :combinator
  def cond(
        %Axon{} = parent,
        cond_fn,
        %Axon{} = true_graph,
        %Axon{} = false_graph,
        opts \\ []
      )
      when is_function(cond_fn, 1) do
    opts = Keyword.validate!(opts, [:name])

    layer(:cond, [parent, true_graph, false_graph],
      name: opts[:name],
      cond: cond_fn,
      op_name: :cond
    )
  end

  @doc """
  Splits input graph into a container of `n` input graphs
  along the given axis.

  ## Options

    * `:name` - layer name.

    * `:axis` - concatenate axis. Defaults to `-1`.

  """
  @doc type: :combinator
  def split(parent, splits, opts \\ [])

  def split(%Axon{} = parent, splits, opts) when is_list(splits) do
    opts = Keyword.validate!(opts, [:name, axis: -1])
    axis = opts[:axis]

    {_, split_layers} =
      for {split, i} <- Enum.with_index(splits), reduce: {0, []} do
        {num_split, split_layers} ->
          name =
            case opts[:name] do
              names when is_list(names) ->
                Enum.at(names, i)

              name ->
                name
            end

          layer =
            layer(
              fn x, _ -> Nx.slice_along_axis(x, num_split, split, axis: axis) end,
              [parent],
              name: name,
              op_name: :split
            )

          {num_split + split, [layer | split_layers]}
      end

    split_layers |> Enum.reverse() |> List.to_tuple()
  end

  def split(%Axon{} = parent, n, opts) when is_integer(n) do
    opts = Keyword.validate!(opts, [:name, axis: -1])
    axis = opts[:axis]

    splits =
      for i <- 0..(n - 1) do
        name =
          case opts[:name] do
            names when is_list(names) ->
              Enum.at(names, i)

            name ->
              name
          end

        layer(
          &Axon.Layers.split/2,
          [parent],
          name: name,
          index: i,
          splits: n,
          axis: axis,
          op_name: :split
        )
      end

    List.to_tuple(splits)
  end

  @doc """
  See `lstm/3`.
  """
  @doc type: :recurrent
  def lstm(%Axon{} = x, units) when is_integer(units) and units > 0 do
    lstm(x, units, [])
  end

  @doc """
  Adds a long short-term memory (LSTM) layer to the network
  with a random initial hidden state.

  See `lstm/4` for more details.

  ## Additional options

    * `:recurrent_initializer` - initializer for hidden state.
      Defaults to `:orthogonal`.

  """
  @doc type: :recurrent
  def lstm(%Axon{} = x, units, opts)
      when is_integer(units) and units > 0 and is_list(opts) do
    {recurrent_initializer, opts} = Keyword.pop(opts, :recurrent_initializer, :glorot_uniform)
    c = rnn_state(x, units, :lstm, opts[:name], "c", recurrent_initializer)
    h = rnn_state(x, units, :lstm, opts[:name], "h", recurrent_initializer)
    lstm(x, {c, h}, units, opts)
  end

  def lstm(%Axon{} = x, {%Axon{}, %Axon{}} = hidden_state, units)
      when is_integer(units) and units > 0 do
    lstm(x, hidden_state, units, [])
  end

  @doc """
  Adds a long short-term memory (LSTM) layer to the network
  with the given initial hidden state.

  LSTMs apply `Axon.Layers.lstm_cell/7` over an entire input
  sequence and return:

      {output_sequence, {new_cell, new_hidden}}

  You can use the output state as the hidden state of another
  LSTM layer.

  ## Options

    * `:name` - layer name.

    * `:activation` - recurrent activation. Defaults to `:tanh`.

    * `:gate` - recurrent gate function. Defaults to `:sigmoid`.

    * `:unroll` - `:dynamic` (loop preserving) or `:static` (compiled)
      unrolling of RNN.

    * `:kernel_initializer` - initializer for kernel weights. Defaults
      to `:glorot_uniform`.

    * `:bias_initializer` - initializer for bias weights. Defaults to
      `:zeros`.

    * `:use_bias` - whether the layer should add bias to the output.
      Defaults to `true`.

  """
  @doc type: :recurrent
  def lstm(
        %Axon{} = x,
        {%Axon{}, %Axon{}} = hidden_state,
        units,
        opts \\ []
      )
      when is_integer(units) and units > 0 and is_list(opts) do
    opts =
      Keyword.validate!(opts, [
        :name,
        activation: :tanh,
        gate: :sigmoid,
        unroll: :dynamic,
        use_bias: true,
        kernel_initializer: :glorot_uniform,
        bias_initializer: :zeros
      ])

    activation = opts[:activation]
    gate = opts[:gate]
    unroll = opts[:unroll]

    input_kernel_shape = fn inp, _ -> Axon.Shape.rnn_input_kernel(inp, units, :lstm) end
    hidden_kernel_shape = fn inp, _ -> Axon.Shape.rnn_hidden_kernel(inp, units, :lstm) end
    bias_shape = fn inp, _ -> Axon.Shape.rnn_bias(inp, units, :lstm) end

    kernel_initializer = opts[:kernel_initializer]

    # Parameters
    input_kernel =
      param("input_kernel", {:tuple, List.duplicate(input_kernel_shape, 4)},
        initializer: kernel_initializer
      )

    hidden_kernel =
      param("hidden_kernel", {:tuple, List.duplicate(hidden_kernel_shape, 4)},
        initializer: kernel_initializer
      )

    hidden_state_name =
      case opts[:name] do
        nil ->
          fn _, op_counts ->
            "lstm_#{op_counts[:lstm]}_hidden_state"
          end

        name when is_binary(name) ->
          "#{name}_hidden_state"
      end

    hidden_state = Axon.container(hidden_state, name: hidden_state_name)

    {inputs, op} =
      if opts[:use_bias] do
        bias_initializer = opts[:bias_initializer]

        bias =
          param("bias", {:tuple, List.duplicate(bias_shape, 4)}, initializer: bias_initializer)

        {[x, hidden_state, input_kernel, hidden_kernel, bias], :lstm}
      else
        {[x, hidden_state, input_kernel, hidden_kernel], &Axon.Layers.lstm/5}
      end

    output =
      layer(
        op,
        inputs,
        name: opts[:name],
        activation: activation,
        gate: gate,
        unroll: unroll,
        op_name: :lstm
      )

    new_c_name =
      case opts[:name] do
        nil ->
          fn _, op_counts ->
            "lstm_#{op_counts[:lstm]}_c_hidden_state"
          end

        name when is_binary(name) ->
          "#{name}_c_hidden_state"
      end

    new_h_name =
      case opts[:name] do
        nil ->
          fn _, op_counts ->
            "lstm_#{op_counts[:lstm]}_h_hidden_state"
          end

        name when is_binary(name) ->
          "#{name}_h_hidden_state"
      end

    output_sequence_name =
      case opts[:name] do
        nil ->
          fn _, op_counts ->
            "lstm_#{op_counts[:lstm]}_output_sequence"
          end

        name when is_binary(name) ->
          "#{name}_output_sequence"
      end

    output_sequence =
      layer(fn x, _ -> elem(x, 0) end, [output],
        name: output_sequence_name,
        op_name: :elem
      )

    new_c =
      layer(fn x, _ -> elem(elem(x, 1), 0) end, [output],
        name: new_c_name,
        op_name: :elem
      )

    new_h =
      layer(fn x, _ -> elem(elem(x, 1), 1) end, [output],
        name: new_h_name,
        op_name: :elem
      )

    {output_sequence, {new_c, new_h}}
  end

  @doc """
  See `gru/3`.
  """
  @doc type: :recurrent
  def gru(%Axon{} = x, units) do
    gru(x, units, [])
  end

  @doc """
  Adds a gated recurrent unit (GRU) layer to the network with
  a random initial hidden state.

  See `gru/4` for more details.

  ## Additional options

    * `:recurrent_initializer` - initializer for hidden state.
      Defaults to `:orthogonal`.

  """
  @doc type: :recurrent
  def gru(%Axon{} = x, units, opts)
      when is_integer(units) and units > 0
      when is_list(opts) do
    {recurrent_initializer, opts} = Keyword.pop(opts, :recurrent_initializer, :glorot_uniform)
    h = rnn_state(x, units, :gru, opts[:name], "h", recurrent_initializer)
    gru(x, {h}, units, opts)
  end

  def gru(%Axon{} = x, {%Axon{}} = hidden_state, units) when is_integer(units) and units > 0 do
    gru(x, hidden_state, units, [])
  end

  @doc """
  Adds a gated recurrent unit (GRU) layer to the network with
  the given initial hidden state.

  GRUs apply `Axon.Layers.gru_cell/7` over an entire input
  sequence and return:

      {{new_hidden}, output_sequence}

  You can use the output state as the hidden state of another
  GRU layer.

  ## Options

    * `:name` - layer name.

    * `:activation` - recurrent activation. Defaults to `:tanh`.

    * `:gate` - recurrent gate function. Defaults to `:sigmoid`.

    * `:unroll` - `:dynamic` (loop preserving) or `:static` (compiled)
      unrolling of RNN.

    * `:kernel_initializer` - initializer for kernel weights. Defaults
      to `:glorot_uniform`.

    * `:bias_initializer` - initializer for bias weights. Defaults to
      `:zeros`.

    * `:use_bias` - whether the layer should add bias to the output.
      Defaults to `true`.

  """
  @doc type: :recurrent
  def gru(
        %Axon{} = x,
        {%Axon{}} = hidden_state,
        units,
        opts
      )
      when is_integer(units) and units > 0 and is_list(opts) do
    opts =
      Keyword.validate!(opts, [
        :name,
        activation: :tanh,
        gate: :sigmoid,
        unroll: :dynamic,
        use_bias: true,
        kernel_initializer: :glorot_uniform,
        bias_initializer: :zeros
      ])

    activation = opts[:activation]
    gate = opts[:gate]
    unroll = opts[:unroll]

    input_kernel_shape = fn inp, _ -> Axon.Shape.rnn_input_kernel(inp, units, :gru) end
    hidden_kernel_shape = fn inp, _ -> Axon.Shape.rnn_hidden_kernel(inp, units, :gru) end
    bias_shape = fn inp, _ -> Axon.Shape.rnn_bias(inp, units, :gru) end

    kernel_initializer = opts[:kernel_initializer]

    input_kernel =
      param("input_kernel", {:tuple, List.duplicate(input_kernel_shape, 3)},
        initializer: kernel_initializer
      )

    hidden_kernel =
      param("hidden_kernel", {:tuple, List.duplicate(hidden_kernel_shape, 3)},
        initializer: kernel_initializer
      )

    hidden_state_name =
      case opts[:name] do
        nil ->
          fn _, op_counts ->
            "gru_#{op_counts[:gru]}_hidden_state"
          end

        name when is_binary(name) ->
          "#{name}_hidden_state"
      end

    hidden_state = Axon.container(hidden_state, name: hidden_state_name)

    inputs =
      if opts[:use_bias] do
        bias_initializer = opts[:bias_initializer]

        bias =
          param("bias", {:tuple, List.duplicate(bias_shape, 4)}, initializer: bias_initializer)

        [x, hidden_state, input_kernel, hidden_kernel, bias]
      else
        [x, hidden_state, input_kernel, hidden_kernel]
      end

    output =
      layer(
        :gru,
        inputs,
        name: opts[:name],
        activation: activation,
        gate: gate,
        unroll: unroll,
        op_name: :gru
      )

    new_h_name =
      case opts[:name] do
        nil ->
          fn _, op_counts ->
            "gru_#{op_counts[:gru]}_hidden_state"
          end

        name when is_binary(name) ->
          "#{name}_hidden_state"
      end

    output_sequence_name =
      case opts[:name] do
        nil ->
          fn _, op_counts ->
            "gru_#{op_counts[:gru]}_output_sequence"
          end

        name when is_binary(name) ->
          "#{name}_output_sequence"
      end

    output_sequence =
      layer(fn x, _ -> elem(x, 0) end, [output],
        name: output_sequence_name,
        op_name: :elem
      )

    new_h =
      layer(fn x, _ -> elem(elem(x, 1), 0) end, [output],
        name: new_h_name,
        op_name: :elem
      )

    {output_sequence, {new_h}}
  end

  @doc """
  See `conv_lstm/3`.
  """
  @doc type: :recurrent
  def conv_lstm(%Axon{} = x, units) when is_integer(units) and units > 0 do
    conv_lstm(x, units, [])
  end

  @doc """
  Adds a convolutional long short-term memory (LSTM) layer to the network
  with a random initial hidden state.

  See `conv_lstm/4` for more details.

  ## Additional options

    * `:recurrent_initializer` - initializer for hidden state. Defaults
      to `:orthogonal`.

  """
  @doc type: :recurrent
  def conv_lstm(%Axon{} = x, units, opts)
      when is_integer(units) and units > 0 and is_list(opts) do
    {recurrent_initializer, opts} = Keyword.pop(opts, :recurrent_initializer, :glorot_uniform)
    c = rnn_state(x, units, :conv_lstm, opts[:name], "c", recurrent_initializer)
    h = rnn_state(x, units, :conv_lstm, opts[:name], "h", recurrent_initializer)
    conv_lstm(x, {c, h}, units, opts)
  end

  def conv_lstm(%Axon{} = x, {%Axon{}, %Axon{}} = hidden_state, units)
      when is_integer(units) and units > 0 do
    conv_lstm(x, hidden_state, units, [])
  end

  @doc """
  Adds a convolutional long short-term memory (LSTM) layer to the network
  with the given initial hidden state..

  ConvLSTMs apply `Axon.Layers.conv_lstm_cell/5` over an entire input
  sequence and return:

      {{new_cell, new_hidden}, output_sequence}

  You can use the output state as the hidden state of another
  ConvLSTM layer.

  ## Options

    * `:name` - layer name.

    * `:padding` - convolutional padding. Defaults to `:same`.

    * `:kernel_size` - convolutional kernel size. Defaults to `1`.

    * `:strides` - convolutional strides. Defaults to `1`.

    * `:unroll` - `:dynamic` (loop preserving) or `:static` (compiled)
      unrolling of RNN.

    * `:kernel_initializer` - initializer for kernel weights. Defaults
      to `:glorot_uniform`.

    * `:bias_initializer` - initializer for bias weights. Defaults to
      `:zeros`.

    * `:use_bias` - whether the layer should add bias to the output.
      Defaults to `true`.

  """
  @doc type: :recurrent
  def conv_lstm(
        %Axon{} = x,
        {%Axon{}, %Axon{}} = hidden_state,
        units,
        opts
      )
      when is_integer(units) and units > 0 and is_list(opts) do
    opts =
      Keyword.validate!(opts, [
        :name,
        padding: :same,
        kernel_size: 1,
        strides: 1,
        unroll: :dynamic,
        kernel_initializer: :glorot_uniform,
        bias_initializer: :zeros,
        use_bias: true
      ])

    padding = opts[:padding]
    kernel_size = opts[:kernel_size]
    strides = opts[:strides]
    unroll = opts[:unroll]
    kernel_initializer = opts[:kernel_initializer]

    hidden_kernel_shape = fn _, {inp, _} ->
      shape = Tuple.delete_at(inp, 1)
      Axon.Shape.conv_kernel(shape, 4 * units, kernel_size, :first, 1)
    end

    input_kernel_shape = fn inp, _ ->
      shape = Tuple.delete_at(inp, 1)
      Axon.Shape.conv_kernel(shape, 4 * units, kernel_size, :first, 1)
    end

    bias_shape = fn inp, _ ->
      shape = Tuple.delete_at(inp, 1)
      Axon.Shape.conv_bias(shape, 4 * units, kernel_size, :first, 1)
    end

    wi = param("input_kernel", {:tuple, [input_kernel_shape]}, initializer: kernel_initializer)
    wh = param("hidden_kernel", {:tuple, [hidden_kernel_shape]}, initializer: kernel_initializer)

    hidden_state_name =
      case opts[:name] do
        nil ->
          fn _, op_counts ->
            "conv_lstm_#{op_counts[:conv_lstm]}_hidden_state"
          end

        name when is_binary(name) ->
          "#{name}_hidden_state"
      end

    hidden_state = Axon.container(hidden_state, name: hidden_state_name)

    {inputs, op} =
      if opts[:use_bias] do
        bias_initializer = opts[:bias_initializer]
        b = param("bias", {:tuple, [bias_shape]}, initializer: bias_initializer)
        {[x, hidden_state, wi, wh, b], :conv_lstm}
      else
        {[x, hidden_state, wi, wh], :conv_lstm}
      end

    output =
      layer(
        op,
        inputs,
        name: opts[:name],
        conv_opts: [
          strides: strides,
          padding: padding
        ],
        unroll: unroll,
        op_name: :conv_lstm
      )

    new_c_name =
      case opts[:name] do
        nil ->
          fn _, op_counts ->
            "conv_lstm_#{op_counts[:lstm]}_c_hidden_state"
          end

        name when is_binary(name) ->
          "#{name}_c_hidden_state"
      end

    new_h_name =
      case opts[:name] do
        nil ->
          fn _, op_counts ->
            "conv_lstm_#{op_counts[:lstm]}_h_hidden_state"
          end

        name when is_binary(name) ->
          "#{name}_h_hidden_state"
      end

    output_sequence_name =
      case opts[:name] do
        nil ->
          fn _, op_counts ->
            "conv_lstm_#{op_counts[:lstm]}_output_sequence"
          end

        name when is_binary(name) ->
          "#{name}_output_sequence"
      end

    output_sequence =
      layer(fn x, _ -> elem(x, 0) end, [output],
        name: output_sequence_name,
        op_name: :elem
      )

    new_c =
      layer(fn x, _ -> elem(elem(x, 1), 0) end, [output],
        name: new_c_name,
        op_name: :elem
      )

    new_h =
      layer(fn x, _ -> elem(elem(x, 1), 1) end, [output],
        name: new_h_name,
        op_name: :elem
      )

    {output_sequence, {new_c, new_h}}
  end

  defp rnn_state(x, units, rnn_type, parent_name, state_name, initializer) do
    initializer = initializer || :glorot_uniform
    key = Nx.Random.key(:erlang.system_time()) |> Nx.backend_copy(Nx.Defn.Expr)

    name =
      case parent_name do
        nil ->
          fn _, op_counts ->
            "lstm_#{op_counts[rnn_type]}_#{state_name}_hidden_state"
          end

        parent_name when is_binary(parent_name) ->
          "#{parent_name}_#{state_name}_hidden_state"
      end

    fun = fn inputs, opts ->
      shape = Axon.Shape.rnn_hidden_state(Nx.shape(inputs), units, rnn_type)

      case initializer do
        fun when is_function(fun) ->
          fun.(shape)

        fun when is_atom(fun) ->
          fun = apply(Axon.Initializers, fun, [])
          {:arity, arity} = Function.info(fun, :arity)

          cond do
            arity == 2 ->
              fun.(shape, {:f, 32})

            arity == 3 ->
              fun.(shape, {:f, 32}, opts[:key])

            true ->
              raise ArgumentError, "bad arity for initializer"
          end
      end
    end

    layer(fun, [x], name: name, op_name: :recurrent_state, key: key)
  end

  @doc """
  Adds an embedding layer to the network.

  An embedding layer initializes a kernel of shape `{vocab_size, embedding_size}`
  which acts as a lookup table for sequences of discrete tokens (e.g. sentences).
  Embeddings are typically used to obtain a dense representation of a sparse input
  space.

  ## Options

    * `:name` - layer name.

    * `:kernel_initializer` - initializer for `kernel` weights. Defaults
      to `:uniform`.

  """
  @doc type: :linear
  def embedding(%Axon{} = x, vocab_size, embedding_size, opts \\ []) do
    opts = Keyword.validate!(opts, [:name, kernel_initializer: :uniform])

    kernel_shape = &Axon.Shape.embedding_kernel(&1, vocab_size, embedding_size)

    kernel = param("kernel", kernel_shape, initializer: opts[:kernel_initializer])

    layer(:embedding, [x, kernel], name: opts[:name], op_name: :embedding)
  end

  @doc """
  Adds a bias layer to the network.

  A bias layer simply adds a trainable bias to an input.

  ## Options

    * `:name` - layer name.

    * `:bias_initializer` - initializer for `bias` weights. Defaults
      to `:zeros`.

  """
  @doc type: :linear
  def bias(%Axon{} = x, opts \\ []) do
    opts = Keyword.validate!(opts, [:name, bias_initializer: :zeros])

    bias_shape = fn shape -> {elem(shape, tuple_size(shape) - 1)} end
    bias = param("bias", bias_shape, initializer: opts[:bias_initializer])

    layer(:bias, [x, bias], name: opts[:name], op_name: :bias)
  end

  @doc """
  Freezes parameters returned from `fun` in the given model.

  `fun` takes the model's parameter list and returns the list of
  parameters it wishes to freeze. `fun` defaults to the identity
  function, freezing all of the parameters in `model`.

  Freezing parameters is useful when performing transfer learning
  to leverage features learned from another problem in a new problem.
  For example, it's common to combine the convolutional base from
  larger models trained on ImageNet with fresh fully-connected classifiers.
  The combined model is then trained on fresh data, with the convolutional
  base frozen so as not to lose information. You can see this example
  in code here:

      cnn_base = get_pretrained_cnn_base()
      model =
        cnn_base
        |> Axon.freeze()
        |> Axon.flatten()
        |> Axon.dense(1024, activation: :relu)
        |> Axon.dropout()
        |> Axon.dense(1000, activation: :softmax)

      model
      |> Axon.Loop.trainer(:categorical_cross_entropy, Axon.Optimizers.adam(0.005))
      |> Axon.Loop.run(data, epochs: 10)

  When compiled, frozen parameters are wrapped in `Nx.Defn.Kernel.stop_grad/1`,
  which zeros out the gradient with respect to the frozen parameter. Gradients
  of frozen parameters will return `0.0`, meaning they won't be changed during
  the update process.
  """
  @doc type: :model
  def freeze(%Axon{} = model, fun \\ & &1) when is_function(fun, 1) do
    parameters =
      reduce_nodes(model, MapSet.new(), fn %Axon.Node{parameters: params}, acc ->
        Enum.reduce(params, acc, fn param, acc ->
          MapSet.put(acc, param)
        end)
      end)

    parameters_to_freeze = fun.(Enum.to_list(parameters))

    map_nodes(model, fn %Axon.Node{parameters: params} = axon_node ->
      frozen_params =
        Enum.map(params, fn %{id: param_id} = v ->
          if Enum.any?(parameters_to_freeze, fn %{id: id} -> param_id == id end) do
            %{v | frozen: true}
          else
            v
          end
        end)

      %{axon_node | parameters: frozen_params}
    end)
  end

  @doc """
  Attaches a hook to the given Axon model.

  Hooks compile down to `Nx.Defn.Kernel.hook/3` and provide the same
  functionality for adding side-effecting operations to a compiled
  model. For example, you can use hooks to inspect intermediate activations,
  send data to an external service, and more.

  Hooks can be configured to be invoked on the following events:

    * `:initialize` - on model initialization.
    * `:pre_forward` - before layer forward pass is invoked.
    * `:forward` - after layer forward pass is invoked.
    * `:backward` - after layer backward pass is invoked.

  To invoke a hook on every single event, you may pass `:all` to `on:`.

      Axon.input("input", shape: {nil, 1}) |> Axon.attach_hook(&IO.inspect/1, on: :all)

  The default event is `:forward`, assuming you want a hook invoked
  on the layers forward pass.

  You may configure hooks to run in one of only training or inference
  mode using the `:mode` option. The default mode is `:both` to be invoked
  during both train and inference mode.

      Axon.input("input", shape: {nil, 1}) |> Axon.attach_hook(&IO.inspect/1, on: :forward, mode: :train)

  You can also attach multiple hooks to a single layer. Hooks are invoked in
  the order in which they are declared. If order is important, you should attach
  hooks in the order you want them to be executed:

      Axon.input("input", shape: {nil, 1})
      # I will be executed first
      |> Axon.attach_hook(&IO.inspect/1)
      # I will be executed second
      |> Axon.attach_hook(fn _ -> IO.write("HERE") end)

  Hooks are executed at their point of attachment. You must insert hooks at each point
  you want a hook to execute during model execution.

      Axon.input("input", shape: {nil, 1})
      |> Axon.attach_hook(&IO.inspect/1)
      |> Axon.relu()
      |> Axon.attach_hook(&IO.inspect/1)

  """
  @doc type: :debug
  def attach_hook(%Axon{output: id, nodes: nodes} = axon, fun, opts \\ []) do
    opts = Keyword.validate!(opts, on: :forward, mode: :both)
    on_event = opts[:on]
    mode = opts[:mode]

    updated_nodes =
      Map.update!(nodes, id, fn axon_node ->
        %{axon_node | hooks: [{on_event, mode, fun}]}
      end)

    %{axon | nodes: updated_nodes}
  end

  ## Graph Manipulation and Utilities

  # TODO: Revisit later with new decoupled structs
  # e.g. there should be a node API and graph API

  @doc """
  Returns a node's immediate parameters.

  Note this does not take into account parameters of
  parent layers - only the parameters which belong to
  the immediate layer.
  """
  @doc type: :graph
  def get_parameters(%Axon{output: id, nodes: nodes}) do
    Access.get(nodes, [id, :parameters])
  end

  @doc """
  Sets a node's immediate parameters to the given
  parameters.

  Note this does not take into account parameters of
  parent layers - only the parameters which belong to
  the immediate layer.

  The new parameters must be compatible with the layer's
  old parameters.
  """
  @doc type: :graph
  def set_parameters(%Axon{output: id, nodes: nodes} = axon, new_params) do
    # TODO: Check compatibility
    updated_nodes =
      Map.update!(nodes, id, fn axon_node ->
        %{axon_node | parameters: new_params}
      end)

    %{axon | nodes: updated_nodes}
  end

  @doc """
  Returns a node's immediate input options.

  Note that this does not take into account options of
  parent layers, only the option which belong to the
  immediate layer.
  """
  @doc type: :graph
  def get_options(%Axon{output: id, nodes: nodes}) do
    Access.get(nodes, [id, :opts])
  end

  @doc """
  Sets a node's immediate options to the given input
  options.

  Note that this does not take into account options of
  parent layers, only the option which belong to the
  immediate layer.

  New options must be compatible with the given layer
  op. Adding unsupported options to an Axon layer will
  result in an error at graph execution time.
  """
  @doc type: :graph
  def set_options(%Axon{output: id, nodes: nodes} = axon, new_opts) do
    updated_nodes =
      Map.update!(nodes, id, fn axon_node ->
        %{axon_node | opts: new_opts}
      end)

    %{axon | nodes: updated_nodes}
  end

  @doc """
  Returns information about a model's inputs.
  """
  @doc type: :graph
  def get_inputs(%Axon{} = axon) do
    reduce_nodes(axon, %{}, fn
      %Axon.Node{op: :input, name: name, opts: opts}, inputs ->
        name = name.(:input, %{})
        Map.put(inputs, name, opts[:shape])

      _, inputs ->
        inputs
    end)
  end

  @doc """
  Returns a model's output shape from the given input
  template.
  """
  @doc type: :graph
  def get_output_shape(%Axon{} = axon, inputs, opts \\ []) do
    {init_fn, forward_fn} = build(axon, opts)

    out =
      Nx.Defn.jit(
        fn inputs ->
          forward_fn.(init_fn.(inputs, %{}), inputs)
        end,
        compiler: Axon.Defn
      ).(inputs)

    safe_shape(out)
  end

  defp safe_shape(container_or_tensor) do
    case container_or_tensor do
      %Axon.None{} = none ->
        none

      %Nx.Tensor{} = tensor ->
        Nx.shape(tensor)

      container ->
        deep_new(container, &Nx.shape/1)
    end
  end

  @doc """
  Returns a map of model op counts for each unique operation
  in a model by their given `:op_name`.

  ## Examples

      iex> model = Axon.input("input", shape: {nil, 1}) |> Axon.dense(2)
      iex> Axon.get_op_counts(model)
      %{input: 1, dense: 1}

      iex> model = Axon.input("input", shape: {nil, 1}) |> Axon.tanh() |> Axon.tanh()
      iex> Axon.get_op_counts(model)
      %{input: 1, tanh: 2}

  """
  @doc type: :graph
  def get_op_counts(%Axon{} = axon) do
    reduce_nodes(axon, %{}, fn %Axon.Node{op: op}, op_counts ->
      Map.update(op_counts, op, 1, fn x -> x + 1 end)
    end)
  end

  @doc """
  Traverses graph nodes in order, applying `fun` to each
  node exactly once to return a transformed node in its
  place(s) in the graph.

  This function maintains an internal cache which ensures
  each node is only visited and transformed exactly once.

  `fun` must accept an Axon node and return an Axon node.

  Please note that modifying node lineage (e.g. altering
  a node's parent) will result in disconnected graphs.

  ## Examples

  One common use of this function is to implement common
  instrumentation between layers without needing to build
  a new explicitly instrumented version of a model. For example,
  you can use this function to visualize intermediate activations
  of all convolutional layers in a model:

      instrumented_model = Axon.  (model, fn
        %Axon{op: :conv} = graph ->
          Axon.attach_hook(graph, &visualize_activations/1)

        graph ->
          graph
      end)

  Another use case is to replace entire classes of layers
  with another. For example, you may want to replace all
  relu layers with tanh layers:

      new_model = Axon.map_nodes(model, fn
        %Axon{op: :relu} = graph ->
          # Get nodes immediate parent
          parent = Axon.get_parent(graph)
          # Replace node with a tanh
          Axon.tanh(parent)

        graph ->
          graph
      end)

  """
  @doc type: :graph
  def map_nodes(%Axon{nodes: nodes} = axon, fun) when is_function(fun, 1) do
    updated_nodes = Map.new(nodes, fn {id, axon_node} -> {id, fun.(axon_node)} end)
    %{axon | nodes: updated_nodes}
  end

  @doc """
  Traverses graph nodes in order, applying `fun` to each
  node exactly once to return a transformed node in its
  place(s) in the graph.

  This function maintains an internal cache which ensures
  each node is only visited and transformed exactly once.

  `fun` must accept an Axon node and accumulator and return
  an updated accumulator.

  ## Examples

  Internally this function is used in several places to accumulate
  graph metadata. For example, you can use it to count the number
  of a certain type of operation in the graph:

      Axon.reduce_nodes(model, 0, fn
        %Axon.Nodes{op: :relu}, acc -> acc + 1
        _, acc -> acc
      end)

  """
  @doc type: :graph
  def reduce_nodes(%Axon{nodes: nodes}, acc, fun) when is_function(fun, 2) do
    nodes
    |> Map.values()
    |> Enum.reduce(acc, fun)
  end

  defp deep_map_reduce(leaf, acc, fun) when is_integer(leaf), do: fun.(leaf, acc)

  defp deep_map_reduce(container, acc, fun) do
    Nx.Container.traverse(container, acc, &recur_deep_map_reduce(&1, &2, fun))
  end

  defp recur_deep_map_reduce(leaf, acc, fun) do
    case leaf do
      %Axon{} = leaf ->
        fun.(leaf, acc)

      %Nx.Tensor{} = leaf ->
        fun.(leaf, acc)

      container ->
        deep_map_reduce(container, acc, fun)
    end
  end

  @doc """
  Builds the given model to `{init_fn, predict_fn}`.

  Once built, a model can be passed as argument to `Nx.Defn`.

  ## `init_fn`

  The `init_fn` receives two arguments, the input template and
  an optional map with initial parameters for layers or namespaces:

      {init_fn, predict_fn} = Axon.build(model)
      init_fn.(Nx.template({1, 1}, {:f, 32}), %{"dense_0" => dense_params})

  ## `predict_fn`

  The `predict_fn` receives two arguments, the trained parameters
  and the actual inputs:

      {_init_fn, predict_fn} = Axon.build(model, opts)
      predict_fn.(params, input)

  ## Options

    * `:mode` - one of `:inference` or `:training`. Forwarded to layers
      to control differences in compilation at training or inference time.
      Defaults to `:inference`

    * `:debug` - if `true`, will log graph traversal and generation
      metrics. Also forwarded to JIT if debug mode is available
      for your chosen compiler or backend. Defaults to `false`

  All other options are forwarded to the default JIT compiler
  or backend.
  """
  @doc type: :model
  def build(model, opts \\ []) when is_list(opts) do
    {init_fn, predict_fn} = Axon.Compiler.build(model, opts)
    opts = [on_conflict: :reuse] ++ opts
    {Nx.Defn.jit(init_fn, opts), Nx.Defn.jit(predict_fn, opts)}
  end

  @doc """
  Compiles the given model to `{init_fn, predict_fn}`.

  This function will compile a model specialized to the given
  input shapes and types. This is useful for avoiding the overhead
  of long compilations at program runtime. You must provide template
  inputs which match the expected shapes and types of inputs at
  execution time.

  This function makes use of the built-in `Nx.Defn.compile/3`. Note
  that passing inputs which differ in shape or type from the templates
  provided to this function will result in potentially expensive
  recompilation.
  """
  @doc type: :model
  def compile(model, template, init_params \\ %{}, opts \\ []) when is_list(opts) do
    {init_fn, predict_fn} = build(model, opts)
<<<<<<< HEAD
    init_params = Nx.Defn.jit_apply(init_fn, [template, init_params], opts)
    predict_compiled_fn = Nx.Defn.compile(predict_fn, [init_params, template], opts)
    {init_params, predict_compiled_fn}
=======
    init_compiled_fn = Nx.Defn.compile(init_fn, [template, init_params], opts)

    predict_compiled_fn =
      Nx.Defn.compile(predict_fn, [init_compiled_fn.(template, init_params), template], opts)

    {init_compiled_fn, predict_compiled_fn}
>>>>>>> 8d32ba85
  end

  @doc """
  Compiles and returns the given model's init function
  expression with the given options.

  The returned expression is an Nx expression which can be
  traversed and lowered to an IR or inspected for debugging
  purposes.

  You may optionally specify initial parameters for some layers or
  namespaces by passing a partial parameter map:

      Axon.trace_init(model, %{"dense_0" => dense_params})

  The parameter map will be merged with the initialized model
  parameters.

  ## Options

    * `:debug` - if `true`, will log graph traversal and generation
      metrics. Also forwarded to JIT if debug mode is available
      for your chosen compiler or backend. Defaults to `false`

  """
  @doc type: :debug
  def trace_init(model, template, params \\ %{}, opts \\ []) do
    {init_fn, _} = build(model, opts)
    Nx.Defn.jit(init_fn, compiler: Axon.Defn).(template, params)
  end

  @doc """
  Compiles and returns the given model's forward function
  expression with the given options.

  The returned expression is an Nx expression which can be
  traversed and lowered to an IR or inspected for debugging
  purposes.

  ## Options

    * `:mode` - one of `:inference` or `:training`. Forwarded to layers
      to control differences in compilation at training or inference time.
      Defaults to `:inference`

    * `:debug` - if `true`, will log graph traversal and generation
      metrics. Also forwarded to JIT if debug mode is available
      for your chosen compiler or backend. Defaults to `false`

  """
  @doc type: :debug
  def trace_forward(model, inputs, params, opts \\ []) when is_list(opts) do
    {_, forward_fun} = build(model, opts)
    Nx.Defn.jit(forward_fun, compiler: Axon.Defn).(params, inputs)
  end

  @doc """
  Compiles and returns the given model's backward function
  expression with respect to the given loss function.

  The returned expression is an Nx expression which can be
  traversed and lowered to an IR or inspected for debugging
  purposes.

  The given loss function must be a scalar loss function which
  expects inputs and targets with the same shapes as the model's
  output shapes as determined by the model's signature.

  ## Options

    * `:debug` - if `true`, will log graph traversal and generation
      metrics. Also forwarded to JIT if debug mode is available
      for your chosen compiler or backend. Defaults to `false`

  """
  @doc type: :debug
  def trace_backward(model, inputs, params, loss, opts \\ []) do
    {_, forward_fn} = build(model, opts)

    backward_fn = fn params, inputs, targets ->
      Nx.Defn.grad(params, fn params ->
        %{prediction: preds} = forward_fn.(params, inputs)
        loss.(targets, preds)
      end)
    end

    outputs = Nx.Defn.jit(forward_fn, compiler: Axon.Defn).(params, inputs)
    inputs = [params, inputs, outputs]

    apply(Nx.Defn.jit(backward_fn, compiler: Axon.Defn), inputs)
  end

  @doc false
  @deprecated "Use Axon.build/2 instead"
  def init(model, template, params \\ %{}, opts \\ []) when is_list(opts) do
    {init_fn, _predict_fn} = build(model, opts)
    init_fn.(template, params)
  end

  @doc """
  Compiles and runs the given Axon model with `params` on
  `input` with the given compiler options.

  ## Options

    * `:mode` - one of `:inference` or `:training`. Forwarded to layers
      to control differences in compilation at training or inference time.
      Defaults to `:inference`

    * `:debug` - if `true`, will log graph traversal and generation
      metrics. Also forwarded to JIT if debug mode is available
      for your chosen compiler or backend. Defaults to `false`

  All other options are forwarded to the default JIT compiler
  or backend.
  """
  @doc type: :model
  def predict(%Axon{} = model, params, input, opts \\ []) when is_list(opts) do
    {_init_fn, predict_fn} = build(model, opts)
    predict_fn.(params, input)
  end

  ## Inspection

  defimpl Inspect do
    import Inspect.Algebra

    def inspect(%Axon{output: id, nodes: nodes} = axon, opts) do
      inputs =
        axon
        |> Axon.get_inputs()
        |> Enum.sort()
        |> Map.new()

      op_counts = Axon.get_op_counts(axon)
      %Axon.Node{op_name: op_name, name: name_fn} = nodes[id]
      op_counts = Map.update(op_counts, op_name, 0, fn x -> x - 1 end)
      output_name = name_fn.(op_name, op_counts)

      node_count = Enum.count(axon.nodes)

      inner =
        concat([
          line(),
          "inputs: #{inspect(inputs)}",
          line(),
          "outputs: #{inspect(output_name)}",
          line(),
          "nodes: #{inspect(node_count)}"
        ])

      force_unfit(
        concat([
          color("#Axon<", :map, opts),
          nest(inner, 2),
          line(),
          color(">", :map, opts)
        ])
      )
    end
  end

  # Serialization

  @doc """
  Serializes a model and its parameters for persisting
  models to disk or elsewhere.

  Model and parameters are serialized as a tuple, where the
  model is converted to a recursive map to ensure compatibility
  with future Axon versions and the parameters are serialized
  using `Nx.serialize/2`. There is some additional metadata included
  such as current serialization version for compatibility.

  Serialization `opts` are forwarded to `Nx.serialize/2` and
  `:erlang.term_to_binary/2` for controlling compression options.

  ## Examples

      iex> model = Axon.input("input", shape: {nil, 2}) |> Axon.dense(1, kernel_initializer: :zeros, activation: :relu)
      iex> {init_fn, _} = Axon.build(model)
      iex> params = init_fn.(Nx.template({1, 2}, :f32), %{})
      iex> serialized = Axon.serialize(model, params)
      iex> {saved_model, saved_params} = Axon.deserialize(serialized)
      iex> {_, predict_fn} = Axon.build(saved_model)
      iex> predict_fn.(saved_params, Nx.tensor([[1.0, 1.0]]))
      #Nx.Tensor<
        f32[1][1]
        [
          [0.0]
        ]
      >

  """
  @doc type: :model
  def serialize(%Axon{output: id, nodes: nodes}, params, opts \\ []) do
    Logger.warning(
      "Attempting to serialize an Axon model. Serialiation is discouraged" <>
        " and will be deprecated, then removed in future releases. You should" <>
        " keep your model definitions as code and serialize your parameters using" <>
        " `Nx.serialize/2`."
    )

    nodes =
      Map.new(nodes, fn {k, %{op: op, op_name: op_name} = v} ->
        validate_serialized_op!(op_name, op)
        node_meta = Map.from_struct(v)
        {k, Map.put(node_meta, :node, :node)}
      end)

    model_meta = %{output: id, nodes: nodes, axon: :axon}
    params = Nx.serialize(params, opts)
    :erlang.term_to_binary({@file_version, model_meta, params}, opts)
  end

  # TODO: Raise on next release
  defp validate_serialized_op!(op_name, op) when is_function(op) do
    fun_info = Function.info(op)

    case fun_info[:type] do
      :local ->
        Logger.warning(
          "Attempting to serialize anonymous function in #{inspect(op_name)} layer," <>
            " this will result in errors during deserialization between" <>
            " different processes, and will be unsupported in a future" <>
            " release. You should instead use a fully-qualified MFA function" <>
            " such as &Axon.Layers.dense/3"
        )

      {:type, :external} ->
        :ok
    end
  end

  defp validate_serialized_op!(_name, op) when is_atom(op), do: :ok

  @doc """
  Deserializes serialized model and parameters into a `{model, params}`
  tuple.

  It is the opposite of `Axon.serialize/3`.

  ## Examples

      iex> model = Axon.input("input", shape: {nil, 2}) |> Axon.dense(1, kernel_initializer: :zeros, activation: :relu)
      iex> {init_fn, _} = Axon.build(model)
      iex> params = init_fn.(Nx.template({1, 2}, :f32), %{})
      iex> serialized = Axon.serialize(model, params)
      iex> {saved_model, saved_params} = Axon.deserialize(serialized)
      iex> {_, predict_fn} = Axon.build(saved_model)
      iex> predict_fn.(saved_params, Nx.tensor([[1.0, 1.0]]))
      #Nx.Tensor<
        f32[1][1]
        [
          [0.0]
        ]
      >

  """
  @doc type: :model
  def deserialize(serialized, opts \\ []) do
    Logger.warning(
      "Attempting to deserialize a serialized Axon model. Deserialization" <>
        " is discouraged and will be deprecated, then removed in future" <>
        " releases. You should keep your model definitions as code and" <>
        " serialize your parameters using `Nx.serialize/2`."
    )

    {1, model_meta, serialized_params} = :erlang.binary_to_term(serialized, opts)
    %{nodes: nodes, output: id} = model_meta

    nodes =
      Map.new(nodes, fn {k, %{op_name: op_name, op: op} = v} ->
        validate_deserialized_op!(op_name, op)

        node_struct =
          v
          |> Map.delete(:node)
          |> then(&struct(Axon.Node, &1))

        {k, node_struct}
      end)

    model = %Axon{output: id, nodes: nodes}
    params = Nx.deserialize(serialized_params, opts)
    {model, params}
  end

  # TODO: Raise on next release
  defp validate_deserialized_op!(op_name, op) when is_function(op) do
    fun_info = Function.info(op)

    case fun_info[:type] do
      :local ->
        Logger.warning(
          "Attempting to deserialize anonymous function in #{inspect(op_name)} layer," <>
            " this will result in errors during deserialization between" <>
            " different processes, and will be unsupported in a future" <>
            " release"
        )

      :external ->
        unless function_exported?(fun_info[:module], fun_info[:name], fun_info[:arity]) do
          Logger.warning(
            "Attempting to deserialize model which depends on function" <>
              " #{inspect(op)} in layer #{inspect(op_name)} which does not exist in" <>
              " the current environment, check your dependencies"
          )
        end
    end
  end

  defp validate_deserialized_op!(op, _op_name) when is_atom(op), do: :ok

  ## Helpers

  @valid_initializers [:zeros, :ones, :uniform, :normal, :identity] ++
                        [:lecun_uniform, :lecun_normal, :he_uniform, :he_normal] ++
                        [:glorot_uniform, :glorot_normal, :variance_scaling]

  defp validate_initializer!(initializer)
       when is_atom(initializer) and initializer in @valid_initializers do
    apply(Axon.Initializers, initializer, [])
  end

  defp validate_initializer!(initializer) when is_function(initializer, 2) do
    initializer
  end

  defp validate_initializer!(initializer) when is_function(initializer, 3) do
    initializer
  end

  defp validate_initializer!(initializer) do
    raise ArgumentError,
          "initializer must be one of #{inspect(@valid_initializers)}," <>
            " or an arity-3 function accepting initializer shape, type, and key" <>
            " got #{inspect(initializer)}"
  end

  # Names are generated lazily at inspect, initialization, and compile
  # time, so for name we return a function which takes `op` and `op_count`
  # and returns a unique name for the given model.
  defp unique_identifiers(type, nil) do
    id = System.unique_integer([:positive, :monotonic])

    name = fn op, op_counts ->
      count = op_counts[op] || 0
      Atom.to_string(type) <> "_#{count}"
    end

    {id, name}
  end

  defp unique_identifiers(_type, name_fn) when is_function(name_fn, 2) do
    id = System.unique_integer([:positive, :monotonic])
    {id, name_fn}
  end

  defp unique_identifiers(_type, name) when is_binary(name) do
    {System.unique_integer([:positive, :monotonic]), fn _, _ -> name end}
  end

  defp unique_identifiers(_, name) do
    raise ArgumentError,
          "expected layer name to be a binary, a function or nil, " <>
            "got: #{inspect(name)}"
  end
end<|MERGE_RESOLUTION|>--- conflicted
+++ resolved
@@ -3231,18 +3231,9 @@
   @doc type: :model
   def compile(model, template, init_params \\ %{}, opts \\ []) when is_list(opts) do
     {init_fn, predict_fn} = build(model, opts)
-<<<<<<< HEAD
     init_params = Nx.Defn.jit_apply(init_fn, [template, init_params], opts)
     predict_compiled_fn = Nx.Defn.compile(predict_fn, [init_params, template], opts)
     {init_params, predict_compiled_fn}
-=======
-    init_compiled_fn = Nx.Defn.compile(init_fn, [template, init_params], opts)
-
-    predict_compiled_fn =
-      Nx.Defn.compile(predict_fn, [init_compiled_fn.(template, init_params), template], opts)
-
-    {init_compiled_fn, predict_compiled_fn}
->>>>>>> 8d32ba85
   end
 
   @doc """
