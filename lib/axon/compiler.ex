defmodule Axon.CompileError do
  defexception [:exception, :name, :mfa, :layer_stacktrace, :compile_stacktrace]

  def message(exception) do
    {module, fun, arity} = exception.mfa
    formatted_mfa = Exception.format_mfa(module, fun, arity)
    formatted_msg = Exception.format(:error, exception.exception, exception.compile_stacktrace)

    layer_info =
      if exception.layer_stacktrace != [] do
        """

        The layer was defined at:

        #{Exception.format_stacktrace(exception.layer_stacktrace)}
        """
      else
        """

        (pass debug: true to build/compile see where the layer was defined)

        """
      end

    """
    exception found when compiling layer #{formatted_mfa} named #{exception.name}:

        #{indent(formatted_msg)}\

    #{layer_info}\

    Compiling of the model was initiated at:
    """
  end

  defp indent(msg), do: String.replace(msg, "\n", "\n    ")
end

defmodule Axon.Compiler do
  @moduledoc false
  require Logger

  import Axon.Shared
  alias Axon.StatefulOutput

  ## Init JIT Compilation

  @doc false
  def build(%Axon{output: id, nodes: nodes}, opts) do
    debug? = Keyword.get(opts, :debug, false)
    mode = Keyword.get(opts, :mode, :inference)
    seed = Keyword.get_lazy(opts, :seed, fn -> :erlang.system_time() end)
    global_layer_options = Keyword.get(opts, :global_layer_options, [])
    config = %{mode: mode, debug?: debug?, global_layer_options: global_layer_options}

    {time, {root_id, {cache, _op_counts, _block_cache}}} =
      :timer.tc(fn ->
        to_model_funs(id, nodes, {%{}, %{}, %{}}, config)
      end)

    if debug? do
      Logger.debug("Axon finished graph traversal in #{us_to_ms(time)}ms")
    end

    predict_cache =
      Map.new(cache, fn {_, {int_id, %{predict: predict}}} -> {int_id, %{predict: predict}} end)

    predict_fun = fn params, inputs ->
      {:current_stacktrace, [_process_info, _fn | stacktrace]} =
        Process.info(self(), :current_stacktrace)

      {time, result} =
        :timer.tc(fn ->
          case mode do
            :train ->
              {pred_expr, {state_expr, _}} =
                predict_cache[root_id][:predict].(
                  params,
                  inputs,
                  %{},
                  predict_cache,
                  %{},
                  stacktrace
                )

              %{prediction: pred_expr, state: state_expr}

            :inference ->
              {pred_expr, _} =
                predict_cache[root_id][:predict].(
                  params,
                  inputs,
                  %{},
                  predict_cache,
                  %{},
                  stacktrace
                )

              pred_expr
          end
        end)

      if debug? do
        Logger.debug("Axon finished predict expression generation in #{us_to_ms(time)}ms")
      end

      with %Axon.None{} <- result do
        raise ArgumentError,
              "the compiled model will always result in %Axon.None{}." <>
                " This most likely means you specified optional output and " <>
                " did not handle the case when it is missing"
      end

      result
    end

    init_cache = Map.new(cache, fn {_, {int_id, funs}} -> {int_id, funs} end)

    init_fun = fn template, init_params ->
      {:current_stacktrace, [_process_info, _fn | stacktrace]} =
        Process.info(self(), :current_stacktrace)

      {time, params} =
        :timer.tc(fn ->
          param_keys = get_keys(nodes, seed)

          {_, {params, _}} =
            init_cache[root_id][:init].(template, init_cache, %{}, stacktrace, param_keys)

          params
        end)

      params = merge_params!(params, init_params)

      if debug? do
        Logger.debug("Axon finished init expression generation in #{us_to_ms(time)}ms")
      end

      params
    end

    {init_fun, predict_fun}
  end

  defp get_keys(nodes, seed) do
    {ids_and_data, _op_counts} =
      Enum.reduce(nodes, {[], %{}}, fn
        {_, %Axon.Node{id: id, op: op, name: name_fn, parameters: params}}, {keys, op_counts} ->
          name = name_fn.(op, op_counts)
          op_counts = Map.update(op_counts, op, 1, &(&1 + 1))
          keys = get_node_keys(id, name, params, keys)
          {keys, op_counts}
      end)

    {ids, data} = Enum.unzip(ids_and_data)
    data = List.flatten(data)

    case ids do
      [] ->
        %{}

      [_ | _] = ids ->
        key = Nx.Random.key(seed)

        keys_tensor =
          data
          |> Nx.tensor(type: :u32)
          |> then(&Nx.Random.fold_in(key, &1))

        {keys, _} =
          Enum.reduce(ids, {%{}, 0}, fn {layer_id, param}, {acc, i} ->
            {{root_name, keys}, i} = recur_slice_keys(keys_tensor, param, i)

            layer_keys =
              Map.update(acc, layer_id, %{root_name => keys}, &Map.put(&1, root_name, keys))

            {layer_keys, i}
          end)

        keys
    end
  end

  defp get_node_keys(id, parent_name, params, keys) do
    Enum.reduce(params, keys, fn param, keys ->
      case get_param_data(parent_name, param) do
        nil -> keys
        {param_name, data} -> [{{id, param_name}, data} | keys]
      end
    end)
  end

  defp get_param_data(parent_name, param) do
    case param do
      %Axon.Parameter{name: param_name, type: :map, children: inner_params} ->
        parent_name = parent_name <> "." <> param_name

        {inner_names, inner_data} =
          Enum.map(inner_params, &get_param_data(parent_name, &1))
          |> Enum.reject(&(&1 == nil))
          |> Enum.unzip()

        case inner_data do
          [] ->
            nil

          [_ | _] ->
            {{param_name, inner_names}, inner_data}
        end

      %Axon.Parameter{name: param_name, initializer: fun} ->
        {:arity, arity} = Function.info(fun, :arity)

        cond do
          arity == 2 ->
            nil

          arity == 3 ->
            <<data::unsigned-size(32), _rest::binary>> =
              :erlang.md5(parent_name <> "." <> param_name)

            {param_name, [data]}

          true ->
            raise ArgumentError, "bad initializer arity"
        end
    end
  end

  defp recur_slice_keys(keys_tensor, param, i) do
    case param do
      {composite_param_name, children} ->
        {subkeys, i} =
          Enum.reduce(children, {%{}, i}, fn child_param, {acc, i} ->
            {{root_name, keys}, i} = recur_slice_keys(keys_tensor, child_param, i)
            {Map.put(acc, root_name, keys), i}
          end)

        {{composite_param_name, subkeys}, i}

      param_name when is_binary(param_name) ->
        key = keys_tensor[i]
        {{param_name, key}, i + 1}
    end
  end

  defp merge_params!(params, init_params) do
    Enum.reduce(init_params, params, fn {key, value}, params ->
      case params do
        %{^key => %{} = nested} when not is_struct(nested) ->
          %{params | key => merge_params!(nested, value)}

        %{^key => template} ->
          %{params | key => merge_type(key, template, value)}

        _ ->
          Logger.warning("found unexpected key in the initial parameters map: #{inspect(key)}")
          params
      end
    end)
  end

  defp merge_type(key, template, value) do
    if Nx.type(template) != Nx.type(value) do
      Logger.warning(
        "initial type for parameter #{key} does not match policy," <>
          " consider using Axon.MixedPrecision.cast before passing" <>
          " initial state to model initialization function to avoid" <>
          " type casts"
      )
    end

    Nx.as_type(value, Nx.type(template))
  end

  def compile(graph, _opts) do
    raise ArgumentError,
          "attempting to compile model functions from" <>
            " an unrecognized graph #{inspect(graph)}, if you" <>
            " are attempting to compile a model with a container" <>
            " output, use `Axon.container`"
  end

  defp to_model_funs(id, nodes, {cache, op_counts, block_cache}, config) do
    case cache do
      %{^id => {int_id, _}} ->
        {int_id, {cache, op_counts, block_cache}}

      %{} ->
        {id, model_funs, cache, op_counts, block_cache} =
          recur_model_funs(nodes[id], nodes, {cache, op_counts, block_cache}, config)

        int_id = map_size(cache)
        {int_id, {Map.put(cache, id, {int_id, model_funs}), op_counts, block_cache}}
    end
  end

  defp call_predict_cache(parent_id, params, inputs, state, cache, result_cache, fn_stacktrace) do
    key = {:predict_cache, parent_id}

    case result_cache do
      %{^key => {expr, state}} ->
        {expr, {state, result_cache}}

      %{} ->
        {expr, {state, result_cache}} =
          cache[parent_id][:predict].(params, inputs, state, cache, result_cache, fn_stacktrace)

        {expr, {state, Map.put(result_cache, key, {expr, state})}}
    end
  end

  defp call_init_cache(parent_id, template, params, cache, result_cache, fn_stacktrace, keys) do
    key = {:init_cache, parent_id}

    {parent_shape, {parent_params, result_cache}} =
      case result_cache do
        %{^key => {parent_shape, parent_params}} ->
          {parent_shape, {parent_params, result_cache}}

        %{} ->
          {parent_shape, {parent_params, result_cache}} =
            cache[parent_id][:init].(template, cache, result_cache, fn_stacktrace, keys)

          {parent_shape,
           {parent_params, Map.put(result_cache, key, {parent_shape, parent_params})}}
      end

    {parent_shape, {Map.merge(parent_params, params), result_cache}}
  end

  # If the node is ignored for the current mode, we pass through and recur next
  defp recur_model_funs(
         %Axon.Node{id: id, mode: node_mode, parent: [parent | _]},
         nodes,
         {cache, op_counts, block_cache},
         config
       )
       when node_mode != :both and node_mode != config.mode do
    {parent_id, {cache, op_counts, block_cache}} =
      to_model_funs(parent, nodes, {cache, op_counts, block_cache}, config)

    predict_fun = fn params, inputs, state, cache, result_cache, fn_stacktrace ->
      call_predict_cache(parent_id, params, inputs, state, cache, result_cache, fn_stacktrace)
    end

    init_fun = fn template, cache, result_cache, fn_stacktrace, keys ->
      call_init_cache(parent_id, template, %{}, cache, result_cache, fn_stacktrace, keys)
    end

    model_funs = %{predict: predict_fun, init: init_fun}
    {id, model_funs, cache, op_counts, block_cache}
  end

  defp recur_model_funs(
         %Axon.Node{id: id, op: :constant, opts: [value: tensor], policy: policy},
         _nodes,
         {cache, op_counts, block_cache},
         _
       ) do
    op_counts = Map.update(op_counts, :constant, 1, fn x -> x + 1 end)
    tensor = Nx.backend_copy(tensor, Nx.BinaryBackend)

    predict_fun = fn _params, _inputs, state, _cache, result_cache, _fn_stacktrace ->
      out = safe_policy_cast(tensor, policy, :output)
      {out, {state, result_cache}}
    end

    init_fun = fn _template, _cache, result_cache, _fn_stacktrace, _keys ->
      {Nx.shape(tensor), {%{}, result_cache}}
    end

    model_funs = %{predict: predict_fun, init: init_fun}
    {id, model_funs, cache, op_counts, block_cache}
  end

  defp recur_model_funs(
         %Axon.Node{
           id: id,
           op: :input,
           hooks: hooks,
           name: name_fn,
           opts: [shape: _input_shape, optional: optional?]
         },
         _nodes,
         {cache, op_counts, block_cache},
         %{mode: mode}
       ) do
    name = name_fn.(:input, op_counts)
    op_counts = Map.update(op_counts, :input, 1, fn x -> x + 1 end)

    predict_fun = fn _params, inputs, state, _cache, result_cache, _fn_stacktrace ->
      value = get_input(inputs, name, optional?)

      # TODO: Add this back in
      # validate_input_shape!(value, shape)

      res =
        value
        |> apply_hooks(:forward, mode, hooks)
        |> apply_hooks(:backward, mode, hooks)

      {res, {state, result_cache}}
    end

    init_fun = fn template, _cache, result_cache, _fn_stacktrace, _keys ->
      input = get_input(template, name, optional?)
      {safe_shape(input), {%{}, result_cache}}
    end

    model_funs = %{predict: predict_fun, init: init_fun}
    {id, model_funs, cache, op_counts, block_cache}
  end

  defp recur_model_funs(
         %Axon.Node{id: id, op: :optional, parent: [parent]},
         nodes,
         {cache, op_counts, block_cache},
         config
       ) do
    {parent_id, {cache, op_counts, block_cache}} =
      to_model_funs(parent, nodes, {cache, op_counts, block_cache}, config)

    predict_fun = fn params, inputs, state, cache, result_cache, fn_stacktrace ->
      {out, {state, result_cache}} =
        call_predict_cache(parent_id, params, inputs, state, cache, result_cache, fn_stacktrace)

      out = with %Axon.None{} <- out, do: %Axon.None{__propagate__: false}

      {out, {state, result_cache}}
    end

    init_fun = fn template, cache, result_cache, fn_stacktrace, keys ->
      {out, {params, result_cache}} =
        call_init_cache(parent_id, template, %{}, cache, result_cache, fn_stacktrace, keys)

      out = with %Axon.None{} <- out, do: %Axon.None{__propagate__: false}

      {out, {params, result_cache}}
    end

    model_funs = %{predict: predict_fun, init: init_fun}
    {id, model_funs, cache, op_counts, block_cache}
  end

  defp recur_model_funs(
         %Axon.Node{id: id, op: :container, parent: [parents]},
         nodes,
         cache_and_counts,
         config
       ) do
    {parent_ids, {cache, op_counts, block_cache}} =
      deep_map_reduce(parents, cache_and_counts, &to_model_funs(&1, nodes, &2, config))

    op_counts = Map.update(op_counts, :container, 1, fn x -> x + 1 end)

    predict_fun = fn params, inputs, state, cache, result_cache, fn_stacktrace ->
      {input, {state, result_cache, none?}} =
        deep_map_reduce(
          parent_ids,
          {state, result_cache, false},
          fn parent_id, {state, result_cache, none?} ->
            {input, {state, result_cache}} =
              call_predict_cache(
                parent_id,
                params,
                inputs,
                state,
                cache,
                result_cache,
                fn_stacktrace
              )

            none? = none? or propagating_none?(input)
            {input, {state, result_cache, none?}}
          end
        )

      input = if none?, do: %Axon.None{}, else: input

      {input, {state, result_cache}}
    end

    init_fun = fn template, cache, result_cache, fn_stacktrace, keys ->
      {parent_shape, {parent_params, result_cache, none?}} =
        deep_map_reduce(parent_ids, {%{}, result_cache, false}, fn
          parent_id, {params, result_cache, none?} ->
            {parent_shape, {params, result_cache}} =
              call_init_cache(
                parent_id,
                template,
                params,
                cache,
                result_cache,
                fn_stacktrace,
                keys
              )

            none? = none? or propagating_none?(parent_shape)
            {parent_shape, {params, result_cache, none?}}
        end)

      parent_shape = if none?, do: %Axon.None{}, else: parent_shape

      {parent_shape, {parent_params, result_cache}}
    end

    model_funs = %{predict: predict_fun, init: init_fun}
    {id, model_funs, cache, op_counts, block_cache}
  end

  defp recur_model_funs(
         %Axon.Node{
           id: id,
           op: :block,
           parent: [parent],
           opts: [block_fun: block_fun, block_id: block_id],
           name: name_fn
         },
         nodes,
         cache_and_counts,
         config
       ) do
    {[parent_id], {cache, op_counts, block_cache}} =
      Enum.map_reduce(
        [parent],
        cache_and_counts,
        &to_model_funs(&1, nodes, &2, config)
      )

    {{block_init_fun, block_predict_fun}, block_name, block_cache, op_counts} =
      case block_cache do
        %{^block_id => {funs, name}} = block_cache ->
          {funs, name, block_cache, op_counts}

        %{} ->
          funs = build(block_fun.(Axon.input("subgraph")), debug?: config.debug?)
          name = name_fn.(:block, op_counts)
          op_counts = Map.update(op_counts, :block, 1, fn x -> x + 1 end)
          {funs, name, Map.put(block_cache, block_id, {funs, name}), op_counts}
      end

    predict_fun = fn params, inputs, state, cache, result_cache, fn_stacktrace ->
      # Recurse graph inputs and invoke cache to get parent results,
      # state, and result_cache and then apply dtype policy and hooks
      # to each input
      {[layer_input], {state, result_cache, none?}} =
        Enum.map_reduce(
          [parent_id],
          {state, result_cache, false},
          fn parent_id, {state, result_cache, none?} ->
            {layer_input, {state, result_cache}} =
              call_predict_cache(
                parent_id,
                params,
                inputs,
                state,
                cache,
                result_cache,
                fn_stacktrace
              )

            none? = none? or propagating_none?(layer_input)

            {layer_input, {state, result_cache, none?}}
          end
        )

      if none? do
        {%Axon.None{}, {state, result_cache}}
      else
        block_params = params[block_name] || %{}
        result = apply(block_predict_fun, [block_params, layer_input])

        {out_result, out_state} =
          case result do
            # Make sure the none is non-propagating
            %Axon.None{} -> %Axon.None{}
            %{prediction: pred_expr, state: state_expr} -> {pred_expr, state_expr}
            result -> {result, %{}}
          end

        state =
          if map_size(out_state) == 0 do
            state
          else
            Map.put(state, block_name, out_state)
          end

        {out_result, {state, result_cache}}
      end
    end

    init_fun = fn template, cache, result_cache, fn_stacktrace, keys ->
      {[parent_shape], {parent_params, result_cache, none?}} =
        Enum.map_reduce([parent_id], {%{}, result_cache, false}, fn
          parent_id, {params, result_cache, none?} ->
            {parent_shape, {params, result_cache}} =
              call_init_cache(
                parent_id,
                template,
                params,
                cache,
                result_cache,
                fn_stacktrace,
                keys
              )

            none? = none? or propagating_none?(parent_shape)
            {parent_shape, {params, result_cache, none?}}
        end)

      if none? do
        {%Axon.None{}, {parent_params, result_cache}}
      else
        template = Nx.broadcast(0.0, parent_shape)
        block_params = apply(block_init_fun, [template, %{}])

        params =
          if block_params == %{} do
            %{}
          else
            Map.put(parent_params, block_name, block_params)
          end

        {pred_expr, {_, result_cache}} =
          predict_fun.(params, template, %{}, cache, result_cache, fn_stacktrace)

        {safe_shape(pred_expr), {params, result_cache}}
      end
    end

    model_funs = %{predict: predict_fun, init: init_fun}
    {id, model_funs, cache, op_counts, block_cache}
  end

  defp recur_model_funs(
         %Axon.Node{id: id, op: :namespace, name: name_fn, parent: [parent]},
         nodes,
         {cache, op_counts, block_cache},
         config
       ) do
    name = name_fn.(:namespace, op_counts)
    # To ensure that a namespace always has the same layer names,
    # we reset op_counts, input layers always belong to the global
    # namespace, so we include those regardless
    input_count = op_counts[:input] || 0
    namespace_op_counts = %{input: input_count}

    # All of the children of this namespace belong to it, so
    # we forward this name to the namespace, but everything after
    # it belongs to whatever namespace we're currently in
    {parent_id, {cache, namespace_op_counts, block_cache}} =
      to_model_funs(parent, nodes, {cache, namespace_op_counts, block_cache}, config)

    # Update the global op_count of input layers, since they
    # are a global operation regardless of where they are
    input_count = namespace_op_counts[:input] || 0
    op_counts = Map.put(op_counts, :input, input_count)

    # The function just returns the result of it's child,
    # or parent depending on how you view the tree
    predict_fun = fn params, inputs, state, cache, result_cache, fn_stacktrace ->
      # We're only concerned with this namespaces parameters, so we pair
      # down parameters first given the namespace
      namespace_params = params[name]

      # TODO: How should hooks be handled here?
      # TODO: I think we can actually handle parameter freezing and access
      # better here by only forwarding params[namespace] to the child function
      {out, {state, result_cache}} =
        call_predict_cache(
          parent_id,
          namespace_params,
          inputs,
          state,
          cache,
          result_cache,
          fn_stacktrace
        )

      state =
        if map_size(state) == 0 do
          state
        else
          %{name => state}
        end

      {out, {state, result_cache}}
    end

    init_fun = fn template, cache, result_cache, fn_stacktrace, keys ->
      {_parent_shape, {namespace_params, result_cache}} =
        call_init_cache(parent_id, template, %{}, cache, result_cache, fn_stacktrace, keys)

      params =
        if namespace_params == %{} do
          %{}
        else
          %{name => namespace_params}
        end

      {pred_expr, {_, result_cache}} =
        predict_fun.(params, template, %{}, cache, result_cache, fn_stacktrace)

      {safe_shape(pred_expr), {params, result_cache}}
    end

    model_funs = %{predict: predict_fun, init: init_fun}
    {id, model_funs, cache, op_counts, block_cache}
  end

  defp recur_model_funs(
         %Axon.Node{
           id: id,
           name: name_fn,
           op: op,
           parent: inputs,
           parameters: layer_params,
           args: args,
           opts: opts,
           global_options: global_options,
           policy: policy,
           hooks: hooks,
           op_name: op_name,
           stacktrace: stacktrace
         },
         nodes,
         cache_and_counts,
         %{mode: mode, debug?: debug?, global_layer_options: global_layer_options} = config
       )
       when (is_function(op) or is_atom(op)) and is_list(inputs) do
    # Traverse to accumulate cache and get parent_ids for
    # application within the function. We work only with
    # functions and IDs to avoid leaking entire graphs into
    # the closure
    {parent_ids, {cache, op_counts, block_cache}} =
      Enum.map_reduce(
        inputs,
        cache_and_counts,
        &to_model_funs(&1, nodes, &2, config)
      )

    # Names are computed lazily, so compute name from current
    # op and aggregate op_counts.
    name = name_fn.(op_name, op_counts)
    op_counts = Map.update(op_counts, op_name, 1, fn x -> x + 1 end)

    stacktrace = if debug?, do: stacktrace, else: []

    # Each model builds two functions: predict_fun and init_fun
    predict_fun =
      &layer_predict_fun(
        &1,
        &2,
        &3,
        &4,
        &5,
        &6,
        op,
        op_name,
        parent_ids,
        name,
        args,
        opts,
        global_options,
        policy,
        layer_params,
        hooks,
        mode,
        global_layer_options,
        stacktrace
      )

    init_fun =
      &layer_init_fun(
        id,
        &1,
        &2,
        &3,
        &4,
        &5,
        parent_ids,
        name,
        predict_fun,
        layer_params,
        policy,
        hooks
      )

    model_funs = %{predict: predict_fun, init: init_fun}
    {id, model_funs, cache, op_counts, block_cache}
  end

  defp get_input(inputs, name, optional?) do
    res =
      case inputs do
        %Nx.Tensor{} = inputs ->
          inputs

        %{} = inputs ->
          inputs[name]

        inputs when is_tuple(inputs) ->
          inputs

        _ ->
          raise ArgumentError,
                "invalid input given to model," <>
                  " expected input to be a tensor or a map" <>
                  " corresponding to correct input names"
      end

    case {res, optional?} do
      {nil, false} ->
        raise ArgumentError,
              "unable to find input #{name} for model given to predict," <>
                " you must provide an input tensor for every required" <>
                " input specified in the graph"

      {nil, true} ->
        %Axon.None{}

      {value, _optional?} ->
        value
    end
  end

  # Sub-inference functions contain `params` - trainable parameters
  # passed to `predict`, `inputs` - inputs passed to `predict`, `state` -
  # an accumulator of layer state during the recursive building of the
  # inference function, `cache` - the built function cache for accessing
  # previous layer expressions, and `result_cache` - cached results to
  # avoid recomputing expressions in combined graphs.
  defp layer_predict_fun(
         params,
         inputs,
         state,
         cache,
         result_cache,
         fn_stacktrace,
         op,
         op_name,
         parent_ids,
         name,
         args,
         opts,
<<<<<<< HEAD
         global_options,
         %{output: output, compute: compute},
=======
         policy,
>>>>>>> acdc002b
         layer_params,
         hooks,
         mode,
         global_layer_options,
         layer_stacktrace
       ) do
    # Recurse graph inputs and invoke cache to get parent results,
    # state, and result_cache and then apply dtype policy and hooks
    # to each input
    {layer_inputs, {state, result_cache, none?}} =
      Enum.map_reduce(
        parent_ids,
        {state, result_cache, false},
        fn parent_id, {state, result_cache, none?} ->
          {layer_input, {state, result_cache}} =
            call_predict_cache(
              parent_id,
              params,
              inputs,
              state,
              cache,
              result_cache,
              fn_stacktrace
            )

          none? = none? or propagating_none?(layer_input)

          layer_input =
            layer_input
            |> safe_policy_cast(policy, :compute)
            |> apply_hooks(:pre_forward, mode, hooks)

          {layer_input, {state, result_cache, none?}}
        end
      )

    if none? do
      {%Axon.None{}, {state, result_cache}}
    else
      # Parameters are just accessed in the layer sub-map of the nested
      # parameter map, so we just need to extract them and then apply
      # freezing and dtype policy
      parameter_inputs =
        Enum.map(layer_params, fn %{name: v, frozen: frz} ->
          param = params[name][v]

          cond do
            param != nil ->
              safe_policy_cast(maybe_freeze(param, frz), policy, :compute)

            true ->
              raise ArgumentError,
                    "parameter #{inspect(v)} for layer: #{inspect(name)} in" <>
                      " was not present in the given parameter map, this can" <>
                      " happen if you are using parameters intended for another" <>
                      " model or did not initialize portions of your model with" <>
                      " Axon.init/3"
          end
        end)

      # Reorder the inputs according to the original input ordering
      # so the function is invoked correctly
      {[], [], tensor_inputs} =
        Enum.reduce(args, {layer_inputs, parameter_inputs, []}, fn
          :layer, {[layer | rest], parameters, inputs} ->
            {rest, parameters, [layer | inputs]}

          :parameter, {layer_inputs, [param | rest], inputs} ->
            {layer_inputs, rest, [param | inputs]}
        end)

      # Compute arguments to be forwarded and ensure `:mode` is included
      # for inference/training behavior dependent functions
      layer_opts =
        opts
        |> Keyword.merge(Keyword.take(global_layer_options, global_options))
        |> Keyword.put(:mode, mode)

      args = Enum.reverse(tensor_inputs, [layer_opts])

      # For built-in layers we always just apply the equivalent function
      # in Axon.Layers. The implication of this is that every function which
      # can be invoked as a layer must have a definition in Axon.Layers even
      # if there is a distinction (e.g. with activations)
      result = apply_layer(name, op, args, layer_stacktrace, fn_stacktrace, op_name)

      result =
        case result do
          # Make sure the none is non-propagating
          %Axon.None{} -> %Axon.None{}
          result -> result
        end

      # Final stage is to extract correct output form by determining if
      # the layer had stateful output, apply hooks, and cast back to policy
      # dtype for outputs
      {out, state} =
        case result do
          %StatefulOutput{output: out, state: out_state} ->
            new_out =
              out
              |> apply_hooks(:forward, mode, hooks)
              |> apply_hooks(:backward, mode, hooks)
              |> safe_policy_cast(policy, :output)

            new_state = Map.put(state, name, out_state)
            {new_out, new_state}

          out ->
            new_out =
              out
              |> apply_hooks(:forward, mode, hooks)
              |> apply_hooks(:backward, mode, hooks)
              |> safe_policy_cast(policy, :output)

            {new_out, state}
        end

      {out, {state, result_cache}}
    end
  end

  defp apply_layer(name, op, args, layer_stacktrace, fn_stacktrace, op_name) do
    try do
      result =
        case op do
          op when is_function(op) ->
            apply(op, args)

          op when is_atom(op) ->
            apply(Axon.Layers, op, args)
        end

      case result do
        out when is_tuple(out) ->
          out

        %Axon.None{} = out ->
          out

        %Axon.StatefulOutput{output: out} = stateful ->
          out = Nx.Defn.Expr.metadata(Nx.Defn.Expr.tensor(out), %{axon_layer: op_name})
          %{stateful | output: out}

        %Nx.Tensor{} = out ->
          Nx.Defn.Expr.metadata(Nx.Defn.Expr.tensor(out), %{axon_layer: op_name})

        out ->
          out
      end
    rescue
      exception ->
        # outside_apply is the internal compiler stacktrace.
        # Print it when debugging compiler bugs.
        {inside_apply, _outside_apply} =
          Enum.split_while(__STACKTRACE__, fn {mod, fun, _arity, _info} ->
            mod != __MODULE__ and fun != :apply_layer
          end)

        mfa =
          case op do
            op when is_function(op) ->
              {:module, module} = Function.info(op, :module)
              {:name, name} = Function.info(op, :name)
              {module, name, length(args)}

            op when is_atom(op) ->
              {Axon.Layers, op, length(args)}
          end

        reraise Axon.CompileError,
                [
                  exception: exception,
                  name: name,
                  mfa: mfa,
                  layer_stacktrace: layer_stacktrace,
                  compile_stacktrace: inside_apply
                ],
                fn_stacktrace
    end
  end

  defp layer_init_fun(
         layer_id,
         template,
         cache,
         result_cache,
         fn_stacktrace,
         keys,
         parent_ids,
         name,
         predict_fun,
         parameters,
         %{params: dtype},
         hooks
       ) do
    {parent_shapes, {parent_params, result_cache, none?}} =
      Enum.map_reduce(parent_ids, {%{}, result_cache, false}, fn
        parent_id, {params, result_cache, none?} ->
          {parent_shape, {params, result_cache}} =
            call_init_cache(parent_id, template, params, cache, result_cache, fn_stacktrace, keys)

          none? = none? or propagating_none?(parent_shape)
          {parent_shape, {params, result_cache, none?}}
      end)

    if none? do
      {%Axon.None{}, {parent_params, result_cache}}
    else
      layer_params =
        Enum.reduce(parameters, %{}, fn param, layer_params ->
          init_param(layer_id, param, layer_params, parent_shapes, dtype, keys)
        end)

      layer_params = apply_hooks(layer_params, :initialize, nil, hooks)

      params =
        if layer_params == %{} do
          parent_params
        else
          Map.put(parent_params, name, layer_params)
        end

      {pred_expr, {_, result_cache}} =
        predict_fun.(params, template, %{}, cache, result_cache, fn_stacktrace)

      {safe_shape(pred_expr), {params, result_cache}}
    end
  end

  defp init_param(layer_id, param, layer_params, parent_shapes, dtype, keys) do
    %{name: name} = param

    params =
      case param do
        %Axon.Parameter{name: parent_name, type: :map, children: children} ->
          Enum.reduce(children, %{}, fn child_param, acc ->
            init_param(parent_name, child_param, acc, parent_shapes, dtype, keys[layer_id])
          end)

        %Axon.Parameter{name: name, shape: shape, initializer: initializer} ->
          shape =
            case shape do
              shape when is_function(shape) ->
                apply(shape, parent_shapes)

              shape when is_tuple(shape) ->
                shape

              other ->
                raise "unsupported parameter shape, parameter shape should be a static tuple, a function, or a composite, got #{inspect(other)}"
            end

          apply_initializer(layer_id, initializer, name, shape, dtype, keys)
      end

    Map.put(layer_params, name, params)
  end

  defp apply_initializer(_layer_id, initializer, _name, shape, type, _keys)
       when is_function(initializer, 2) do
    initializer.(shape, type)
  end

  defp apply_initializer(layer_id, initializer, name, shape, type, keys)
       when is_function(initializer, 3) do
    initializer.(shape, type, keys[layer_id][name])
  end

  defp maybe_freeze(param, true), do: Nx.Defn.Kernel.stop_grad(param)
  defp maybe_freeze(param, false), do: param

  defp apply_hooks(res, event, mode, hooks) do
    hooks
    |> Enum.reverse()
    |> Enum.reduce(res, fn {on_event, on_mode, hook_fn}, expr ->
      event? = on_event == event or on_event == :all
      mode? = on_mode == mode or on_mode == :both or mode == nil

      if event? and mode? do
        if on_event == :backward do
          Nx.Defn.Kernel.custom_grad(expr, [expr], fn g ->
            hooked_g = Nx.Defn.Kernel.hook(g, hook_fn)
            [hooked_g]
          end)
        else
          Nx.Defn.Kernel.hook(expr, hook_fn)
        end
      else
        expr
      end
    end)
  end

  defp safe_policy_cast(container_or_tensor, policy, variable_type) do
    case container_or_tensor do
      %Axon.None{} = none ->
        none

      container_or_tensor ->
        Axon.MixedPrecision.cast(policy, container_or_tensor, variable_type)
    end
  end

  defp safe_shape(container_or_tensor) do
    case container_or_tensor do
      %Axon.None{} = none ->
        none

      %Nx.Tensor{} = tensor ->
        Nx.shape(tensor)

      container ->
        deep_new(container, &Nx.shape/1)
    end
  end

  defp propagating_none?(%Axon.None{__propagate__: true}), do: true
  defp propagating_none?(_), do: false

  defp us_to_ms(time), do: Float.round(time / 1000, 1)
end<|MERGE_RESOLUTION|>--- conflicted
+++ resolved
@@ -845,12 +845,8 @@
          name,
          args,
          opts,
-<<<<<<< HEAD
          global_options,
-         %{output: output, compute: compute},
-=======
          policy,
->>>>>>> acdc002b
          layer_params,
          hooks,
          mode,
