defmodule Axon.Losses do
  @moduledoc """
  Loss functions.

  Loss functions evaluate predictions with respect to true
  data, often to measure the divergence between a model's
  representation of the data-generating distribution and the
  true representation of the data-generating distribution.

  Each loss function is implemented as an element-wise function
  measuring the loss with respect to the input target `y_true`
  and input prediction `y_pred`. As an example, the `mean_squared_error/2`
  loss function produces a tensor whose values are the mean squared
  error between targets and predictions:

      iex> y_true = Nx.tensor([[0.0, 1.0], [0.0, 0.0]], type: {:f, 32})
      iex> y_pred = Nx.tensor([[1.0, 1.0], [1.0, 0.0]], type: {:f, 32})
      iex> Axon.Losses.mean_squared_error(y_true, y_pred)
      #Nx.Tensor<
        f32[2]
        [0.5, 0.5]
      >

  It's common to compute the loss across an entire minibatch.
  You can easily do so by specifying a `:reduction` mode, or
  by composing one of these with an `Nx` reduction method:

      iex> y_true = Nx.tensor([[0.0, 1.0], [0.0, 0.0]], type: {:f, 32})
      iex> y_pred = Nx.tensor([[1.0, 1.0], [1.0, 0.0]], type: {:f, 32})
      iex> Axon.Losses.mean_squared_error(y_true, y_pred, reduction: :mean)
      #Nx.Tensor<
        f32
        0.5
      >

  You can even compose loss functions:

      defn my_strange_loss(y_true, y_pred) do
        y_true
        |> Axon.Losses.mean_squared_error(y_pred)
        |> Axon.Losses.binary_cross_entropy(y_pred)
        |> Nx.sum()
      end

  Or, more commonly, you can combine loss functions with penalties for
  regularization:

      defn regularized_loss(params, y_true, y_pred) do
        loss = Axon.mean_squared_error(y_true, y_pred)
        penalty = l2_penalty(params)
        Nx.sum(loss) + penalty
      end

  All of the functions in this module are implemented as
  numerical functions and can be JIT or AOT compiled with
  any supported `Nx` compiler.
  """

  import Nx.Defn
  import Axon.Shared
  require Logger

  @doc ~S"""
  Binary cross-entropy loss function.

  $$l_i = -\frac{1}{2}(\hat{y_i} \cdot \log(y_i) + (1 - \hat{y_i}) \cdot \log(1 - y_i))$$

  Binary cross-entropy loss is most often used in binary classification problems.
  By default, it expects `y_pred` to encode probabilities from `[0.0, 1.0]`, typically
  as the output of the sigmoid function or another function which squeezes values
  between 0 and 1. You may optionally set `from_logits: true` to specify that values
  are being sent as non-normalized values (e.g. weights with possibly infinite range).
  In this case, input values will be encoded as probabilities by applying the logistic
  sigmoid function before computing loss.

  ## Argument Shapes

    * `y_true` - $(d_0, d_1, ..., d_n)$
    * `y_pred` - $(d_0, d_1, ..., d_n)$

  ## Options

    * `:reduction` - reduction mode. One of `:mean`, `:sum`, or `:none`.
      Defaults to `:none`.

    * `:negative_weights` - class weight for `0` class useful for scaling loss
      by importance of class. Defaults to `1.0`.

    * `:positive_weights` - class weight for `1` class useful for scaling loss
      by importance of class. Defaults to `1.0`.

    * `:from_logits` - whether `y_pred` is a logits tensor. Defaults to `false`.

  ## Examples

      iex> y_true = Nx.tensor([[0, 1], [1, 0], [1, 0]])
      iex> y_pred = Nx.tensor([[0.6811, 0.5565], [0.6551, 0.4551], [0.5422, 0.2648]])
      iex> Axon.Losses.binary_cross_entropy(y_true, y_pred)
      #Nx.Tensor<
        f32[3]
        [0.8644826412200928, 0.5150600075721741, 0.45986634492874146]
      >

      iex> y_true = Nx.tensor([[0, 1], [1, 0], [1, 0]])
      iex> y_pred = Nx.tensor([[0.6811, 0.5565], [0.6551, 0.4551], [0.5422, 0.2648]])
      iex> Axon.Losses.binary_cross_entropy(y_true, y_pred, reduction: :mean)
      #Nx.Tensor<
        f32
        0.613136351108551
      >

      iex> y_true = Nx.tensor([[0, 1], [1, 0], [1, 0]])
      iex> y_pred = Nx.tensor([[0.6811, 0.5565], [0.6551, 0.4551], [0.5422, 0.2648]])
      iex> Axon.Losses.binary_cross_entropy(y_true, y_pred, reduction: :sum)
      #Nx.Tensor<
        f32
        1.8394089937210083
      >

  """
  defn binary_cross_entropy(y_true, y_pred, opts \\ []) do
    assert_shape!(y_true, y_pred)

    opts =
      keyword!(opts,
        positive_weight: nil,
        negative_weight: nil,
        reduction: :none,
        from_logits: false
      )

    # The default value of both weights mathematically is 1.0, but we've
    # initialized them to `nil` so we can match here and avoid this calculation
    # altogether if necessary. If either of them is set, then we need to set
    # both and perform this whole thing. If neither is set, we set this to
    # nil and then avoid the weighted avg later on.
    weights =
      transform({y_true, opts[:positive_weight], opts[:negative_weight]}, fn
        {_, nil, nil} ->
          nil

        {y_true, pos, nil} ->
          Nx.take(Nx.tensor([1.0, pos], backend: Nx.Defn.Expr), y_true)

        {y_true, nil, neg} ->
          Nx.take(Nx.tensor([neg, 1.0], backend: Nx.Defn.Expr), y_true)

        {y_true, pos, neg} ->
          Nx.take(Nx.tensor([neg, pos], backend: Nx.Defn.Expr), y_true)
      end)

    # Merge types before computing loss to prevent under/overflow. This
    # can especially happen when targets are encoded as u8 tensors. We
    # need to do it after the weights though because weights require the
    # integer representation
    {y_true, y_pred} =
      transform({y_true, y_pred}, fn {y_true, y_pred} ->
        merged_type = Nx.Type.merge(Nx.type(y_true), Nx.type(y_pred))
        {Nx.as_type(y_true, merged_type), Nx.as_type(y_pred, merged_type)}
      end)

    loss_before_avg =
      transform({opts[:from_logits], y_true, y_pred}, fn
        {true, y_true, y_pred} ->
          logits =
            case y_pred do
              %Nx.Tensor{data: %Nx.Defn.Expr{op: :metadata, args: [_, %{logits: logits}]}} ->
                Logger.warning(
                  "Axon.Losses.binary_cross_entropy/3 received from_logits: true" <>
                    " but y_pred was produced from sigmoid or softmax activation"
                )

                logits

              _ ->
                y_pred
            end

          sigmoid_cross_entropy_from_logits(y_true, logits)

        {false, y_true, y_pred} ->
          case y_pred do
            %Nx.Tensor{data: %Nx.Defn.Expr{op: :metadata, args: [_, %{logits: logits}]}} ->
              # This is the path Keras takes when the output is a sigmoid
              # and it seems to be the more numerically stable path in those
              # cases, so we cache logits as metadata in sigmoid and then use
              # the logits to compute cross entropy here
              sigmoid_cross_entropy_from_logits(y_true, logits)

            _ ->
              # Otherwise we compute BCE with this path
              eps = 1.0e-7
              y_pred = Nx.clip(y_pred, eps, 1 - eps)

              # Compute cross entropy loss
              p = y_true * Nx.log(y_pred + eps)
              not_p = (1 - y_true) * Nx.log(1 - y_pred + eps)

              Nx.negate(p + not_p)
          end
      end)

    # Rather than add a redundant multiplication here if there are no weights,
    # we'll match on the weights value above.
    possibly_weighted_avg_loss =
      transform({loss_before_avg, weights}, fn
        {loss, nil} ->
          Nx.mean(loss, axes: [-1])

        {loss, weights} ->
          Nx.mean(weights * loss)
      end)

    transform(
      {opts[:reduction], possibly_weighted_avg_loss},
      fn
        {:mean, loss} -> Nx.mean(loss)
        {:sum, loss} -> Nx.sum(loss)
        {:none, loss} -> loss
      end
    )
  end

  defnp sigmoid_cross_entropy_from_logits(y_true, y_pred) do
    log_p = Axon.Activations.log_sigmoid(y_pred)
    log_not_p = Axon.Activations.log_sigmoid(-y_pred)
    -y_true * log_p - (1 - y_true) * log_not_p
  end

  @doc ~S"""
  Categorical cross-entropy loss function.

  $$l_i = -\sum_i^C \hat{y_i} \cdot \log(y_i)$$

  Categorical cross-entropy is typically used for multi-class classifcation problems.
  By default, it expects `y_pred` to encode a probability distribution along the last
  axis. You can specify `from_logits: true` to indicate `y_pred` is a logits tensor.

      # Batch size of 3 with 3 target classes
      y_true = Nx.tensor([0, 2, 1])
      y_pred = Nx.tensor([[0.2, 0.8, 0.0], [0.1, 0.2, 0.7], [0.1, 0.2, 0.7]])

  ## Argument Shapes

    * `y_true` - $(d_0, d_1, ..., d_n)$
    * `y_pred` - $(d_0, d_1, ..., d_n)$

  ## Options

    * `:reduction` - reduction mode. One of `:mean`, `:sum`, or `:none`.
      Defaults to `:none`.

    * `:class_weights` - 1-D list corresponding to weight of each
      class useful for scaling loss according to importance of class. Tensor
      size must match number of classes in dataset. Defaults to `1.0` for all
      classes.

    * `:from_logits` - whether `y_pred` is a logits tensor. Defaults to `false`.

    * `:sparse` - whether `y_true` encodes a "sparse" tensor. In this case the
      inputs are integer values corresponding to the target class. Defaults to
      `false`.

  ## Examples

      iex> y_true = Nx.tensor([[0, 1, 0], [0, 0, 1]], type: {:s, 8})
      iex> y_pred = Nx.tensor([[0.05, 0.95, 0], [0.1, 0.8, 0.1]])
      iex> Axon.Losses.categorical_cross_entropy(y_true, y_pred)
      #Nx.Tensor<
        f32[2]
        [0.051293306052684784, 2.3025851249694824]
      >

      iex> y_true = Nx.tensor([[0, 1, 0], [0, 0, 1]], type: {:s, 8})
      iex> y_pred = Nx.tensor([[0.05, 0.95, 0], [0.1, 0.8, 0.1]])
      iex> Axon.Losses.categorical_cross_entropy(y_true, y_pred, reduction: :mean)
      #Nx.Tensor<
        f32
        1.1769392490386963
      >

      iex> y_true = Nx.tensor([[0, 1, 0], [0, 0, 1]], type: {:s, 8})
      iex> y_pred = Nx.tensor([[0.05, 0.95, 0], [0.1, 0.8, 0.1]])
      iex> Axon.Losses.categorical_cross_entropy(y_true, y_pred, reduction: :sum)
      #Nx.Tensor<
        f32
        2.3538784980773926
      >

      iex> y_true = Nx.tensor([1, 2], type: {:s, 8})
      iex> y_pred = Nx.tensor([[0.05, 0.95, 0], [0.1, 0.8, 0.1]])
      iex> Axon.Losses.categorical_cross_entropy(y_true, y_pred, reduction: :sum, sparse: true)
      #Nx.Tensor<
        f32
        2.3538784980773926
      >

  """
  defn categorical_cross_entropy(y_true, y_pred, opts \\ []) do
    opts = keyword!(opts, class_weights: nil, reduction: :none, from_logits: false, sparse: false)

    # As with binary cross entropy, we try to avoid the weights calculations
    # if they are unnecessary. We also have to do some input validation to
    # ensure the passed weights are correct for the given targets. The length
    # of the weights list must match the size of the last dimension of the targets.
    weights =
      transform({y_true, opts[:class_weights]}, fn
        {_, nil} ->
          nil

        {y_true, [_ | _] = class_weights} ->
          unless Elixir.Kernel.==(
                   length(class_weights),
                   elem(Nx.shape(y_true), Nx.rank(y_true) - 1)
                 ) do
            raise ArgumentError,
                  "expected class weights to be a 1-dimensional list" <>
                    " with size equal to the number of classes present" <>
                    " in dataset, got #{inspect(class_weights)} for data" <>
                    " with #{inspect(elem(Nx.shape(y_true), 1))} classes"
          end

          Nx.take(Nx.tensor(class_weights, backend: Nx.Defn.Expr), Nx.argmax(y_true, axis: 1))

        {_, invalid} ->
          raise ArgumentError,
                "expected class weights to be a 1-dimensional list" <>
                  " with size equal to the number of classes present" <>
                  " in dataset, got #{inspect(invalid)} for data" <>
                  " with #{inspect(elem(Nx.shape(y_true), 1))} classes"
      end)

    loss_before_avg =
      transform({opts[:from_logits], opts[:sparse], y_true, y_pred}, fn
        {true, sparse, y_true, y_pred} ->
          logits =
            case y_pred do
              %Nx.Tensor{data: %Nx.Defn.Expr{op: :metadata, args: [_, %{logits: logits}]}} ->
                Logger.warning(
                  "Axon.Losses.categorical_cross_entropy/3 received from_logits: true" <>
                    " but y_pred was produced from sigmoid or softmax activation"
                )

                logits

              _ ->
                y_pred
            end

          softmax_cross_entropy_from_logits(y_true, logits, sparse: sparse)

        {false, sparse, y_true, y_pred} ->
          case y_pred do
            %Nx.Tensor{data: %Nx.Defn.Expr{op: :metadata, args: [_, %{logits: logits}]}} ->
              softmax_cross_entropy_from_logits(y_true, logits)

            _ ->
              case sparse do
                true ->
                  # If y_true is not at least rank 2, add a new axis to select
                  # one index per value along the batch axis
                  y_true =
                    if Elixir.Kernel.<(Nx.rank(y_true), 2) do
                      Nx.new_axis(y_true, -1)
                    else
                      y_true
                    end

                  # Now we need to ensure the last axis is size 1, e.g. 1 value
                  # per index in the batch axis
                  unless Elixir.Kernel.==(elem(Nx.shape(y_true), Nx.rank(y_true) - 1), 1) do
                    raise ArgumentError,
                          "target values must have size 1 in last dimension," <>
                            " got shape #{inspect(Nx.shape(y_true))}"
                  end

                  y_pred
                  |> Nx.take_along_axis(y_true, axis: -1)
                  |> Nx.log()
                  |> Nx.negate()
                  |> Nx.sum(axes: [-1])

                false ->
                  y_true
                  |> xlogy(y_pred)
                  |> Nx.negate()
                  |> Nx.sum(axes: [-1])
              end
          end
      end)

    possibly_weighted_avg_loss =
      transform({weights, loss_before_avg}, fn
        {nil, loss} ->
          loss

        {weights, loss} ->
          weights * loss
      end)

    transform(
      {opts[:reduction], weights, possibly_weighted_avg_loss},
      fn
        {:mean, weights, loss} ->
          case weights do
            nil ->
              Nx.mean(loss)

            weights ->
              Nx.sum(loss) / Nx.sum(weights)
          end

        {:sum, _, loss} ->
          Nx.sum(loss)

        {:none, _, loss} ->
          loss
      end
    )
  end

  defnp softmax_cross_entropy_from_logits(y_true, y_pred, opts \\ []) do
    opts = keyword!(opts, sparse: false)

    transform({opts[:sparse], y_true, y_pred}, fn
      {true, y_true, y_pred} ->
        # If y_true is not at least rank 2, add a new axis to select
        # one index per value along the batch axis
        y_true =
          if Elixir.Kernel.<(Nx.rank(y_true), 2) do
            Nx.new_axis(y_true, -1)
          else
            y_true
          end

        # Now we need to ensure the last axis is size 1, e.g. 1 value
        # per index in the batch axis
        unless Elixir.Kernel.==(elem(Nx.shape(y_true), Nx.rank(y_true) - 1), 1) do
          raise ArgumentError,
                "target values must have size 1 in last dimension," <>
                  " got shape #{inspect(Nx.shape(y_true))}"
        end

        # Finally compute the loss of values taken from targets
        # along last axis
        -Nx.sum(
          Nx.take_along_axis(Axon.Activations.log_softmax(y_pred, axis: -1), y_true, axis: -1),
          axes: [-1]
        )

      {false, y_true, y_pred} ->
        -Nx.sum(y_true * Axon.Activations.log_softmax(y_pred, axis: -1), axes: [-1])
    end)
  end

  @doc ~S"""
  Categorical hinge loss function.

  ## Argument Shapes

    * `y_true` - $(d_0, d_1, ..., d_n)$
    * `y_pred` - $(d_0, d_1, ..., d_n)$

  ## Options

    * `:reduction` - reduction mode. One of `:mean`, `:sum`, or `:none`.
      Defaults to `:none`.

  ## Examples

      iex> y_true = Nx.tensor([[1, 0, 0], [0, 0, 1]], type: {:s, 8})
      iex> y_pred = Nx.tensor([[0.05300799, 0.21617081, 0.68642382], [0.3754382 , 0.08494169, 0.13442067]])
      iex> Axon.Losses.categorical_hinge(y_true, y_pred)
      #Nx.Tensor<
        f32[2]
        [1.6334158182144165, 1.2410175800323486]
      >

      iex> y_true = Nx.tensor([[1, 0, 0], [0, 0, 1]], type: {:s, 8})
      iex> y_pred = Nx.tensor([[0.05300799, 0.21617081, 0.68642382], [0.3754382 , 0.08494169, 0.13442067]])
      iex> Axon.Losses.categorical_hinge(y_true, y_pred, reduction: :mean)
      #Nx.Tensor<
        f32
        1.4372167587280273
      >

      iex> y_true = Nx.tensor([[1, 0, 0], [0, 0, 1]], type: {:s, 8})
      iex> y_pred = Nx.tensor([[0.05300799, 0.21617081, 0.68642382], [0.3754382 , 0.08494169, 0.13442067]])
      iex> Axon.Losses.categorical_hinge(y_true, y_pred, reduction: :sum)
      #Nx.Tensor<
        f32
        2.8744335174560547
      >
  """
  defn categorical_hinge(y_true, y_pred, opts \\ []) do
    opts = keyword!(opts, reduction: :none)

    loss =
      1
      |> Nx.subtract(y_true)
      |> Nx.multiply(y_pred)
      |> Nx.reduce_max(axes: [-1])
      |> Nx.subtract(Nx.sum(Nx.multiply(y_true, y_pred), axes: [-1]))
      |> Nx.add(1)
      |> Nx.max(0)

    transform(
      {opts[:reduction], loss},
      fn
        {:mean, loss} -> Nx.mean(loss)
        {:sum, loss} -> Nx.sum(loss)
        {:none, loss} -> loss
      end
    )
  end

  @doc ~S"""
  Hinge loss function.

  $$\frac{1}{C}\max_i(1 - \hat{y_i} * y_i, 0)$$

  ## Options

    * `:reduction` - reduction mode. One of `:mean`, `:sum`, or `:none`.
      Defaults to `:none`.

  ## Argument Shapes

    * `y_true` - $(d_0, d_1, ..., d_n)$
    * `y_pred` - $(d_0, d_1, ..., d_n)$

  ## Examples

      iex> y_true = Nx.tensor([[ 1,  1, -1], [ 1,  1, -1]], type: {:s, 8})
      iex> y_pred = Nx.tensor([[0.45440044, 0.31470688, 0.67920924], [0.24311459, 0.93466766, 0.10914676]])
      iex> Axon.Losses.hinge(y_true, y_pred)
      #Nx.Tensor<
        f32[2]
        [0.9700339436531067, 0.6437881588935852]
      >

      iex> y_true = Nx.tensor([[ 1,  1, -1], [ 1,  1, -1]], type: {:s, 8})
      iex> y_pred = Nx.tensor([[0.45440044, 0.31470688, 0.67920924], [0.24311459, 0.93466766, 0.10914676]])
      iex> Axon.Losses.hinge(y_true, y_pred, reduction: :mean)
      #Nx.Tensor<
        f32
        0.806911051273346
      >

      iex> y_true = Nx.tensor([[ 1,  1, -1], [ 1,  1, -1]], type: {:s, 8})
      iex> y_pred = Nx.tensor([[0.45440044, 0.31470688, 0.67920924], [0.24311459, 0.93466766, 0.10914676]])
      iex> Axon.Losses.hinge(y_true, y_pred, reduction: :sum)
      #Nx.Tensor<
        f32
        1.613822102546692
      >
  """
  defn hinge(y_true, y_pred, opts \\ []) do
    assert_shape!(y_true, y_pred)

    opts = keyword!(opts, reduction: :none)

    loss =
      y_true
      |> Nx.multiply(y_pred)
      |> Nx.negate()
      |> Nx.add(1)
      |> Nx.max(0)
      |> Nx.mean(axes: [-1])

    transform(
      {opts[:reduction], loss},
      fn
        {:mean, loss} -> Nx.mean(loss)
        {:sum, loss} -> Nx.sum(loss)
        {:none, loss} -> loss
      end
    )
  end

  @doc ~S"""
  Kullback-Leibler divergence loss function.

  $$l_i = \sum_i^C \hat{y_i} \cdot \log(\frac{\hat{y_i}}{y_i})$$

  ## Argument Shapes

    * `y_true` - $(d_0, d_1, ..., d_n)$
    * `y_pred` - $(d_0, d_1, ..., d_n)$

  ## Options

    * `:reduction` - reduction mode. One of `:mean`, `:sum`, or `:none`.
      Defaults to `:none`.

  ## Examples

      iex> y_true = Nx.tensor([[0, 1], [0, 0]], type: {:u, 8})
      iex> y_pred = Nx.tensor([[0.6, 0.4], [0.4, 0.6]])
      iex> Axon.Losses.kl_divergence(y_true, y_pred)
      #Nx.Tensor<
        f32[2]
        [0.916289210319519, -3.080907390540233e-6]
      >

      iex> y_true = Nx.tensor([[0, 1], [0, 0]], type: {:u, 8})
      iex> y_pred = Nx.tensor([[0.6, 0.4], [0.4, 0.6]])
      iex> Axon.Losses.kl_divergence(y_true, y_pred, reduction: :mean)
      #Nx.Tensor<
        f32
        0.45814305543899536
      >

      iex> y_true = Nx.tensor([[0, 1], [0, 0]], type: {:u, 8})
      iex> y_pred = Nx.tensor([[0.6, 0.4], [0.4, 0.6]])
      iex> Axon.Losses.kl_divergence(y_true, y_pred, reduction: :sum)
      #Nx.Tensor<
        f32
        0.9162861108779907
      >

  """
  defn kl_divergence(y_true, y_pred, opts \\ []) do
    assert_shape!(y_true, y_pred)

    opts = keyword!(opts, reduction: :none)
    epsilon = 1.0e-7
    y_true = Nx.clip(y_true, epsilon, 1)
    y_pred = Nx.clip(y_pred, epsilon, 1)

    loss =
      y_true
      |> Nx.divide(y_pred)
      |> Nx.log()
      |> Nx.multiply(y_true)
      |> Nx.sum(axes: [-1])

    transform(
      {opts[:reduction], loss},
      fn
        {:mean, loss} -> Nx.mean(loss)
        {:sum, loss} -> Nx.sum(loss)
        {:none, loss} -> loss
      end
    )
  end

  @doc ~S"""
  Logarithmic-Hyperbolic Cosine loss function.

  $$l_i = \frac{1}{C} \sum_i^C (\hat{y_i} - y_i) + \log(1 + e^{-2(\hat{y_i} - y_i)}) - \log(2)$$

  ## Argument Shapes

    * `y_true` - $(d_0, d_1, ..., d_n)$
    * `y_pred` - $(d_0, d_1, ..., d_n)$

  ## Options

    * `:reduction` - reduction mode. One of `:mean`, `:sum`, or `:none`.
      Defaults to `:none`.

  ## Examples

      iex> y_true = Nx.tensor([[0.0, 1.0], [0.0, 0.0]])
      iex> y_pred = Nx.tensor([[1.0, 1.0], [0.0, 0.0]])
      iex> Axon.Losses.log_cosh(y_true, y_pred)
      #Nx.Tensor<
        f32[2]
        [0.2168903946876526, 0.0]
      >

      iex> y_true = Nx.tensor([[0.0, 1.0], [0.0, 0.0]])
      iex> y_pred = Nx.tensor([[1.0, 1.0], [0.0, 0.0]])
      iex> Axon.Losses.log_cosh(y_true, y_pred, reduction: :mean)
      #Nx.Tensor<
        f32
        0.1084451973438263
      >

      iex> y_true = Nx.tensor([[0.0, 1.0], [0.0, 0.0]])
      iex> y_pred = Nx.tensor([[1.0, 1.0], [0.0, 0.0]])
      iex> Axon.Losses.log_cosh(y_true, y_pred, reduction: :sum)
      #Nx.Tensor<
        f32
        0.2168903946876526
      >
  """
  defn log_cosh(y_true, y_pred, opts \\ []) do
    assert_shape!(y_true, y_pred)

    opts = keyword!(opts, reduction: :none)

    x =
      y_pred
      |> Nx.subtract(y_true)

    loss =
      x
      |> Nx.multiply(-2)
      |> Nx.exp()
      |> Nx.log1p()
      |> Nx.add(x)
      |> Nx.subtract(Nx.log(2))
      |> Nx.mean(axes: [-1])

    transform(
      {opts[:reduction], loss},
      fn
        {:mean, loss} -> Nx.mean(loss)
        {:sum, loss} -> Nx.sum(loss)
        {:none, loss} -> loss
      end
    )
  end

  @doc ~S"""
  Margin ranking loss function.

  $$l_i = \max(0, -\hat{y_i} * (y^(1)_i - y^(2)_i) + \alpha)$$

  ## Options

    * `:reduction` - reduction mode. One of `:mean`, `:sum`, or `:none`.
      Defaults to `:none`.

  ## Examples

      iex> y_true = Nx.tensor([1.0, 1.0, 1.0], type: {:f, 32})
      iex> y_pred1 = Nx.tensor([0.6934, -0.7239,  1.1954], type: {:f, 32})
      iex> y_pred2 = Nx.tensor([-0.4691, 0.2670, -1.7452], type: {:f, 32})
      iex> Axon.Losses.margin_ranking(y_true, {y_pred1, y_pred2})
      #Nx.Tensor<
        f32[3]
        [0.0, 0.9909000396728516, 0.0]
      >

      iex> y_true = Nx.tensor([1.0, 1.0, 1.0], type: {:f, 32})
      iex> y_pred1 = Nx.tensor([0.6934, -0.7239,  1.1954], type: {:f, 32})
      iex> y_pred2 = Nx.tensor([-0.4691, 0.2670, -1.7452], type: {:f, 32})
      iex> Axon.Losses.margin_ranking(y_true, {y_pred1, y_pred2}, reduction: :mean)
      #Nx.Tensor<
        f32
        0.3303000032901764
      >

      iex> y_true = Nx.tensor([1.0, 1.0, 1.0], type: {:f, 32})
      iex> y_pred1 = Nx.tensor([0.6934, -0.7239,  1.1954], type: {:f, 32})
      iex> y_pred2 = Nx.tensor([-0.4691, 0.2670, -1.7452], type: {:f, 32})
      iex> Axon.Losses.margin_ranking(y_true, {y_pred1, y_pred2}, reduction: :sum)
      #Nx.Tensor<
        f32
        0.9909000396728516
      >
  """
  defn margin_ranking(y_true, {y_pred1, y_pred2}, opts \\ []) do
    assert_shape!(y_pred1, y_pred2)
    assert_shape!(y_true, y_pred1)

    opts = keyword!(opts, margin: 0.0, reduction: :none)
    margin = opts[:margin]

    loss =
      y_pred1
      |> Nx.subtract(y_pred2)
      |> Nx.multiply(Nx.negate(y_true))
      |> Nx.add(margin)
      |> Nx.max(0)

    transform(
      {opts[:reduction], loss},
      fn
        {:mean, loss} -> Nx.mean(loss)
        {:sum, loss} -> Nx.sum(loss)
        {:none, loss} -> loss
      end
    )
  end

  @doc ~S"""
  Soft margin loss function.

  $$l_i = \sum_i \frac{\log(1 + e^{-\hat{y_i} * y_i})}{N}$$

  ## Options

    * `:reduction` - reduction mode. One of `:mean`, `:sum`, or `:none`.
      Defaults to `:none`.

  ## Examples

      iex> y_true = Nx.tensor([[-1.0, 1.0,  1.0]], type: {:f, 32})
      iex> y_pred = Nx.tensor([[0.2953, -0.1709, 0.9486]], type: {:f, 32})
      iex> Axon.Losses.soft_margin(y_true, y_pred)
      #Nx.Tensor<
        f32[3]
        [0.851658046245575, 0.7822436094284058, 0.3273470401763916]
      >

      iex> y_true = Nx.tensor([[-1.0, 1.0,  1.0]], type: {:f, 32})
      iex> y_pred = Nx.tensor([[0.2953, -0.1709, 0.9486]], type: {:f, 32})
      iex> Axon.Losses.soft_margin(y_true, y_pred, reduction: :mean)
      #Nx.Tensor<
        f32
        0.6537495255470276
      >

      iex> y_true = Nx.tensor([[-1.0, 1.0,  1.0]], type: {:f, 32})
      iex> y_pred = Nx.tensor([[0.2953, -0.1709, 0.9486]], type: {:f, 32})
      iex> Axon.Losses.soft_margin(y_true, y_pred, reduction: :sum)
      #Nx.Tensor<
        f32
        1.9612486362457275
      >
  """
  defn soft_margin(y_true, y_pred, opts \\ []) do
    opts = keyword!(opts, reduction: :none)

    loss =
      y_true
      |> Nx.negate()
      |> Nx.multiply(y_pred)
      |> Nx.exp()
      |> Nx.log1p()
      |> Nx.sum(axes: [0])

    transform(
      {opts[:reduction], loss},
      fn
        {:mean, loss} -> Nx.mean(loss)
        {:sum, loss} -> Nx.sum(loss)
        {:none, loss} -> loss
      end
    )
  end

  @doc ~S"""
  Mean-absolute error loss function.

  $$l_i = \sum_i |\hat{y_i} - y_i|$$

  ## Argument Shapes

    * `y_true` - $(d_0, d_1, ..., d_n)$
    * `y_pred` - $(d_0, d_1, ..., d_n)$

  ## Options

    * `:reduction` - reduction mode. One of `:mean`, `:sum`, or `:none`.
      Defaults to `:none`.

  ## Examples

      iex> y_true = Nx.tensor([[0.0, 1.0], [0.0, 0.0]], type: {:f, 32})
      iex> y_pred = Nx.tensor([[1.0, 1.0], [1.0, 0.0]], type: {:f, 32})
      iex> Axon.Losses.mean_absolute_error(y_true, y_pred)
      #Nx.Tensor<
        f32[2]
        [0.5, 0.5]
      >

      iex> y_true = Nx.tensor([[0.0, 1.0], [0.0, 0.0]], type: {:f, 32})
      iex> y_pred = Nx.tensor([[1.0, 1.0], [1.0, 0.0]], type: {:f, 32})
      iex> Axon.Losses.mean_absolute_error(y_true, y_pred, reduction: :mean)
      #Nx.Tensor<
        f32
        0.5
      >

      iex> y_true = Nx.tensor([[0.0, 1.0], [0.0, 0.0]], type: {:f, 32})
      iex> y_pred = Nx.tensor([[1.0, 1.0], [1.0, 0.0]], type: {:f, 32})
      iex> Axon.Losses.mean_absolute_error(y_true, y_pred, reduction: :sum)
      #Nx.Tensor<
        f32
        1.0
      >
  """
  defn mean_absolute_error(y_true, y_pred, opts \\ []) do
    assert_shape!(y_true, y_pred)

    opts = keyword!(opts, reduction: :none)

    loss =
      y_true
      |> Nx.subtract(y_pred)
      |> Nx.abs()
      |> Nx.mean(axes: [-1])

    transform(
      {opts[:reduction], loss},
      fn
        {:mean, loss} -> Nx.mean(loss)
        {:sum, loss} -> Nx.sum(loss)
        {:none, loss} -> loss
      end
    )
  end

  @doc ~S"""
  Mean-squared error loss function.

  $$l_i = \sum_i (\hat{y_i} - y_i)^2$$

  ## Argument Shapes

    * `y_true` - $(d_0, d_1, ..., d_n)$
    * `y_pred` - $(d_0, d_1, ..., d_n)$

  ## Options

    * `:reduction` - reduction mode. One of `:mean`, `:sum`, or `:none`.
      Defaults to `:none`.

  ## Examples

      iex> y_true = Nx.tensor([[0.0, 1.0], [0.0, 0.0]], type: {:f, 32})
      iex> y_pred = Nx.tensor([[1.0, 1.0], [1.0, 0.0]], type: {:f, 32})
      iex> Axon.Losses.mean_squared_error(y_true, y_pred)
      #Nx.Tensor<
        f32[2]
        [0.5, 0.5]
      >

      iex> y_true = Nx.tensor([[0.0, 1.0], [0.0, 0.0]], type: {:f, 32})
      iex> y_pred = Nx.tensor([[1.0, 1.0], [1.0, 0.0]], type: {:f, 32})
      iex> Axon.Losses.mean_squared_error(y_true, y_pred, reduction: :mean)
      #Nx.Tensor<
        f32
        0.5
      >

      iex> y_true = Nx.tensor([[0.0, 1.0], [0.0, 0.0]], type: {:f, 32})
      iex> y_pred = Nx.tensor([[1.0, 1.0], [1.0, 0.0]], type: {:f, 32})
      iex> Axon.Losses.mean_squared_error(y_true, y_pred, reduction: :sum)
      #Nx.Tensor<
        f32
        1.0
      >
  """
  defn mean_squared_error(y_true, y_pred, opts \\ []) do
    assert_shape!(y_true, y_pred)

    opts = keyword!(opts, reduction: :none)

    loss =
      y_true
      |> Nx.subtract(y_pred)
      |> Nx.power(2)
      |> Nx.mean(axes: [-1])

    transform(
      {opts[:reduction], loss},
      fn
        {:mean, loss} -> Nx.mean(loss)
        {:sum, loss} -> Nx.sum(loss)
        {:none, loss} -> loss
      end
    )
  end

  @doc ~S"""
  Poisson loss function.

  $$l_i = \frac{1}{C} \sum_i^C y_i - (\hat{y_i} \cdot \log(y_i))$$

  ## Argument Shapes

    * `y_true` - $(d_0, d_1, ..., d_n)$
    * `y_pred` - $(d_0, d_1, ..., d_n)$

  ## Options

    * `:reduction` - reduction mode. One of `:mean`, `:sum`, or `:none`.
      Defaults to `:none`.

  ## Examples

      iex> y_true = Nx.tensor([[0.0, 1.0], [0.0, 0.0]], type: {:f, 32})
      iex> y_pred = Nx.tensor([[1.0, 1.0], [0.0, 0.0]], type: {:f, 32})
      iex> Axon.Losses.poisson(y_true, y_pred)
      #Nx.Tensor<
        f32[2]
        [0.9999999403953552, 0.0]
      >

      iex> y_true = Nx.tensor([[0.0, 1.0], [0.0, 0.0]], type: {:f, 32})
      iex> y_pred = Nx.tensor([[1.0, 1.0], [0.0, 0.0]], type: {:f, 32})
      iex> Axon.Losses.poisson(y_true, y_pred, reduction: :mean)
      #Nx.Tensor<
        f32
        0.4999999701976776
      >

      iex> y_true = Nx.tensor([[0.0, 1.0], [0.0, 0.0]], type: {:f, 32})
      iex> y_pred = Nx.tensor([[1.0, 1.0], [0.0, 0.0]], type: {:f, 32})
      iex> Axon.Losses.poisson(y_true, y_pred, reduction: :sum)
      #Nx.Tensor<
        f32
        0.9999999403953552
      >
  """
  defn poisson(y_true, y_pred, opts \\ []) do
    assert_shape!(y_true, y_pred)

    opts = keyword!(opts, reduction: :none)

    epsilon = 1.0e-7

    loss =
      y_pred
      |> Nx.add(epsilon)
      |> Nx.log()
      |> Nx.multiply(y_true)
      |> Nx.negate()
      |> Nx.add(y_pred)
      |> Nx.mean(axes: [-1])

    transform(
      {opts[:reduction], loss},
      fn
        {:mean, loss} -> Nx.mean(loss)
        {:sum, loss} -> Nx.sum(loss)
        {:none, loss} -> loss
      end
    )
  end

  @doc """
  Connectionist Temporal Classification loss.

  ## Argument Shapes

    * `l_true` - $\(B\)$
    * `y_true` - $\(B, S\)$
    * `y_pred` - $\(B, T, D\)$

  ## Options

  * `:reduction` - reduction mode. One of `:sum` or `:none`.
    Defaults to `:none`.

  ## Description
    `l_true` contains lengths of target sequences. Nonzero positive values.
    `y_true` contains target sequences. Each value represents a class
    of element in range of available classes 0 <= y < D. Blank element
    class is included in this range, but shouldn't be presented among
    y_true values. Maximim target sequence length should be lower or equal
    to `y_pred` sequence length: S <= T.
    `y_pred` - logarithmized probabilities of classes D along the
    prediction sequence T.

  """
  defn connectionist_temporal_classification({l_true, y_true}, y_pred, opts \\ []) do
    opts = keyword!(opts, blank: 0, reduction: :none)
    eps = Nx.tensor(1.0e-7)
    b_size = elem(Nx.shape(y_true), 0)
    t_max = elem(Nx.shape(y_pred), 1) - 1
    loss = Nx.broadcast(0.0, {b_size})

    # Add padding to y_true
    y_true = Nx.pad(y_true, opts[:blank], [{0, 0, 0}, {1, 1, 1}])
    s_true = Nx.multiply(l_true, 2)

    {loss, _, _, _, _} =
      while {loss, b = 0, y_true, s_true, y_pred}, b < b_size do
        # Get boundaries for available node paths.
        st_lims = get_limits(y_true[b], s_true[b], t_max)
        # Iterate node tree backwards.
        s_pred0 = iterate_tree(y_true[b], y_pred[b], st_lims, t_max)

        {loss_b, _, _} =
          while {loss_b = 0.0, s = st_lims[0][0], s_pred0}, s <= st_lims[0][1] do
            {Nx.add(loss_b, Nx.exp(s_pred0[s])), s + 1, s_pred0}
          end

        loss_b =
          Nx.add(loss_b, eps)
          |> Nx.log()
          |> Nx.abs()

        {Nx.put_slice(loss, [b], Nx.reshape(loss_b, {1})), b + 1, y_true, s_true, y_pred}
      end

    transform(
      {opts[:reduction], loss},
      fn
        {:mean, loss} -> Nx.divide(loss, l_true) |> Nx.mean()
        {:sum, loss} -> Nx.sum(loss)
        {:none, loss} -> loss
      end
    )
  end

<<<<<<< HEAD
  defn get_limits(y_true, s_max, t_max) do
=======
  defn get_limits(y_true, t_max, _blank) do
    # Get `trimmed` target length.
    s_max =
      y_true
      |> Nx.window_reduce(0, {2}, fn x, acc -> x - acc end)
      |> Nx.equal(0)
      |> Nx.pad(1, [{0, 1, 0}])
      |> Nx.argmax()

>>>>>>> d87db663
    st_max = Nx.concatenate([Nx.tensor([1]), Nx.broadcast(s_max, {t_max})])
    # Iterate target to get upper boundary values for each sequence step.
    {st_max, _, t_fin, _} =
      while {st_max, s = 1, t = 1, y_true}, t <= t_max and s <= s_max - 2 do
        s =
          cond do
            y_true[s] != y_true[s + 2] -> s + 2
            true -> s + 1
          end

        {Nx.put_slice(st_max, [t], Nx.reshape(s, {1})), s, t + 1, y_true}
      end

    st_min =
      cond do
        t_fin == t_max + 1 ->
          st_max

        true ->
          st_min = Nx.broadcast(0, {t_max + 1})

          {st_min, _, _} =
            while {st_min, dt = 1, st_max}, dt <= t_fin do
              {Nx.put_slice(st_min, [t_max - dt + 1], Nx.reshape(st_max[t_fin - dt], {1})),
               dt + 1, st_max}
            end

          st_min
      end

    Nx.stack([st_min, st_max], axis: 1)
  end

  # Get `node transition` part
  defn get_path_prob(s, y_true, prob_prev, s_lims_prev) do
    # Iterate over all possible transition paths
    {path_prob, _, _, _, _, _} =
      while {path_prob = Nx.broadcast(0.0, {3}), s, d = 0, y_true, prob_prev, s_lims_prev},
            d <= 2 do
        path_prob =
          cond do
            s + d < s_lims_prev[0] or s + d > s_lims_prev[1] ->
              path_prob

            d == 2 and y_true[s] == y_true[s + d] ->
              path_prob

            true ->
              Nx.put_slice(path_prob, [d], Nx.reshape(Nx.exp(prob_prev[s + d]), {1}))
          end

        {path_prob, s, d + 1, y_true, prob_prev, s_lims_prev}
      end

    path_prob
  end

  # Get iteration values for acceptable nodes at a sequence step.
  defn get_prob(prob_prev, s_lims, s_lims_prev, y_true, y_pred) do
    eps = Nx.tensor(1.0e-7)
    # Process nodes one-by-one from lower to upper bound.
    {t_prob, _, _, _, _} =
      while {prob_prev, s = s_lims[0], y_true, y_pred, s_lims_prev}, s <= s_lims[1] do
        # Get `node transition` part
        path_prob =
          get_path_prob(s, y_true, prob_prev, s_lims_prev)
          |> Nx.sum()
          |> Nx.add(eps)
          |> Nx.log()

        # Add `node probability` part
        s_prob =
          Nx.add(y_pred[y_true[s]], path_prob)
          |> Nx.reshape({1})

        {Nx.put_slice(prob_prev, [s], s_prob), s + 1, y_true, y_pred, s_lims_prev}
      end

    t_prob
  end

  defn iterate_tree(y_true, y_pred, st_lims, t_max) do
    s_tmax_min = st_lims[t_max][0]
    s_tmax_max = st_lims[t_max][1]
    tmax_pred = y_pred[t_max]
    tmax_prob = Nx.broadcast(0.0, Nx.shape(y_true))
    # Get initial data for backwards iteration.
    {tmax_prob, _, _, _, _} =
      while {tmax_prob, s = s_tmax_min, s_tmax_max, tmax_pred, y_true}, s <= s_tmax_max do
        {Nx.put_slice(tmax_prob, [s], Nx.reshape(tmax_pred[y_true[s]], {1})), s + 1, s_tmax_max,
         tmax_pred, y_true}
      end

    # Iterate node tree backwards.
    {t0_prob, _, _, _, _} =
      while {prob = tmax_prob, t = t_max - 1, y_true, y_pred, st_lims}, t >= 0 do
        # Get iteration values for acceptable nodes at a sequence step.
        prob = get_prob(prob, st_lims[t], st_lims[t + 1], y_true, y_pred[t])
        {prob, t - 1, y_true, y_pred, st_lims}
      end

    t0_prob
  end
end<|MERGE_RESOLUTION|>--- conflicted
+++ resolved
@@ -1091,19 +1091,7 @@
     )
   end
 
-<<<<<<< HEAD
   defn get_limits(y_true, s_max, t_max) do
-=======
-  defn get_limits(y_true, t_max, _blank) do
-    # Get `trimmed` target length.
-    s_max =
-      y_true
-      |> Nx.window_reduce(0, {2}, fn x, acc -> x - acc end)
-      |> Nx.equal(0)
-      |> Nx.pad(1, [{0, 1, 0}])
-      |> Nx.argmax()
-
->>>>>>> d87db663
     st_max = Nx.concatenate([Nx.tensor([1]), Nx.broadcast(s_max, {t_max})])
     # Iterate target to get upper boundary values for each sequence step.
     {st_max, _, t_fin, _} =
