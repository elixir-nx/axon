defmodule Axon.Loop do
  @moduledoc """
  Abstraction for modeling a reduction of a dataset with an accumulated
  state for a number of epochs.

  Inspired heavily by [PyTorch Ignite](https://pytorch.org/ignite/index.html).

  The main abstraction is the `%Loop{}` struct, which controls a nested
  reduction of the form:

      Enum.reduce(1..max_epochs, state, fn epoch, state ->
        Enum.reduce(data, state, &batch_step/2)
      end)

  `data` is assumed to be an `Enumerable` or `Stream` of input data which is
  handled by a processing function, `batch_step`. The purpose of the loop
  abstraction is to take away much of the boilerplate used in solving machine
  learning tasks. Tasks such as normalizing a dataset, hyperparameter optimization,
  or training machine learning models boil down to writing one function:

      defn batch_step(batch, state) do
        # ...do something with batch...
        updated_state
      end

  For tasks such as training a neural network, `state` will encapsulate things
  such as model and optimizer state. For supervised learning tasks, `batch_step`
  might look something like:

      defn batch_step({inputs, targets}, state) do
        %{parameters: params, optimizer_state: optim_state} = state

        gradients = grad(params, objective_fn.(&1, inputs, targets))
        {updates, new_optim_state} = optimizer.(optim_state, params, gradients)

        new_params = apply_updates(params, updates)

        %{parameters: new_params, optimizer_state: optim_state}
      end

  `batch_step` takes a batch of `{input, target}` pairs and the current state,
  and updates the model parameters based on the gradients received from some arbitrary
  objective function. This function will run in a nested loop, iterating over the entire
  dataset for `N` epochs before finally returning the trained model state. By defining
  1 function, we've created a training loop that works for most machine learning models.

  In actuality, the loop abstraction accumulates a struct, `Axon.Loop.State`, which looks
  like (assuming `container` is a generic Elixir container of tensors, e.g. map, tuple, etc.):

      %State{
        epoch: integer(),
        max_epoch: integer(),
        iteration: integer(),
        max_iteration: integer(),
        metrics: map(string(), container()),
        times: map(integer(), integer()),
        step_state: container()
      }

  `batch_step` takes in the batch and the step state field and returns a `step_state`,
  which is a generic container of state accumulated at each iteration. The rest of the fields
  in the state struct are updated automatically behind the scenes.

  The loop must start from some initial step state, thus most tasks must also provide
  an additional initialization function to provide some starting point for the step
  state. For machine learning tasks, the initialization function will return things like
  initial model parameters and optimizer state.

  Typically, the final output of the loop is the accumulated final state; however, you
  may optionally apply an output transform to extract specific values at the end of the
  loop. For example, `Axon.Loop.trainer/4` by default extracts trained model state:

      output_transform = fn state ->
        state.step_state[:model_state]
      end

  ## Initialize and Step

  The core of the Axon loop are the init and step functions. The initialization is an
  arity-0 function which provides an initial step state:

      init = fn ->
        %{params: Axon.init(model)}
      end

  While the step function is the `batch_step` function mentioned earlier:

      step = fn data, state ->
        new_state = # ...do something...
        new_state
      end

  ## Metrics

  Often times you want to compute metrics associated with your training iterations.
  To accomplish this, you can attach metrics to each `Axon.Loop`. Assuming a `batch_step`
  function which looks like:

      defn batch_step({inputs, targets}, state) do
        %{parameters: params, optimizer_state: optim_state} = state

        gradients = grad(params, objective_fn.(&1, inputs, targets))
        {updates, new_optim_state} = optimizer.(optim_state, params, gradients)

        new_params = apply_updates(params, updates)

        # Shown for simplicity, you can optimize this by calculating preds
        # along with the gradient calculation
        preds = model_fn.(params, inputs)

        %{
          y_true: targets,
          y_pred: preds,
          parameters: new_params,
          optimizer_state: optim_state
        }
      end

  You can attach metrics to this by using `Axon.Loop.metric/4`:

      Axon.Loop.loop(&batch_step/2)
      |> Axon.Loop.metric("Accuracy", :accuracy, fn %{y_true: y_, y_pred: y} -> [y_, y] end)
      |> Axon.Loop.run(data)

  Because metrics work directly on `step_state`, you typically need to provide an output
  transform to indicate which values should be passed to your metric function. By default,
  Axon assumes a supervised training task with the fields `:y_true` and `:y_pred` present
  in the step state. See `Axon.Loop.metric/4` for more information.

  Metrics will be tracked in the loop state using the user-provided key. Metrics integrate
  seamlessly with the supervised metrics defined in `Axon.Metrics`. You can also use metrics
  to keep running averages of some values in the original dataset.

  ## Events and Handlers

  You can instrument several points in the loop using event handlers. By default, several events
  are fired when running a loop:

      events = [
        :started,             # After loop state initialization
        :epoch_started,       # On epoch start
        :iteration_started,   # On iteration start
        :iteration_completed, # On iteration complete
        :epoch_completed,     # On epoch complete
        :epoch_halted,        # On epoch halt, if early halted
        :halted,              # On loop halt, if early halted
        :completed            # On loop completion
      ]

  You can attach event handlers to events using `Axon.Loop.handle/4`:

      loop
      |> Axon.Loop.handle(:iteration_completed, &log_metrics/1, every: 100)
      |> Axon.Loop.run(data)

  The above will trigger `log_metrics/1` every 100 times the `:iteration_completed` event
  is fired. Event handlers must return a tuple `{status, state}`, where `status` is an
  atom with one of the following values:

      :continue   # Continue epoch, continue looping
      :halt_epoch # Halt the epoch, continue looping
      :halt_loop  # Halt looping

  And `state` is an updated `Axon.Loop.State` struct. Handler functions take as input
  the current loop state.

  It's important to note that event handlers are triggered in the order they are attached
  to the loop. If you have two handlers on the same event, they will trigger in order:

      loop
      |> Axon.Loop.handle(:epoch_completed, &normalize_state/1) # Runs first
      |> Axon.Loop.handle(:epoch_completed, &log_state/1) # Runs second

  You may provide filters to filter when event handlers trigger. See `Axon.Loop.handle/4`
  for more details on valid filters.

  ## Factories

  Axon loops are typically created from one of the factory functions provided in this
  module:

      * `Axon.Loop.loop/3` - Creates a loop from step function and optional initialization
      functions and output transform functions.

      * `Axon.Loop.trainer/3` - Creates a supervised training loop from model, loss, and
      optimizer.

      * `Axon.Loop.evaluator/1` - Creates a supervised evaluator loop from model.

  ## Running loops

  In order to execute a loop, you should use `Axon.Loop.run/3`:

      loop
      |> Axon.Loop.run(data, epochs: 10)

  ## Resuming loops

  At times you may want to resume a loop from some previous state. You can accomplish this
  with `Axon.Loop.from_state/2`:

      loop
      |> Axon.Loop.from_state(state)
      |> Axon.Loop.run(data)
  """
  require Axon.Updates
  require Logger

  alias __MODULE__, as: Loop
  alias Axon.Loop.State

  import Axon.Shared

  import Nx.Defn

  @file_version 1

  @default_events [
    :started,
    :epoch_started,
    :iteration_started,
    :iteration_completed,
    :epoch_completed,
    :epoch_halted,
    :halted,
    :completed
  ]

  @default_handlers %{
    started: [],
    epoch_started: [],
    iteration_started: [],
    iteration_completed: [],
    epoch_completed: [],
    epoch_halted: [],
    halted: [],
    completed: []
  }

  @valid_axon_losses [
    :binary_cross_entropy,
    :categorical_cross_entropy,
    :categorical_hinge,
    :hinge,
    :kl_divergence,
    :log_cosh,
    :mean_absolute_error,
    :mean_squared_error,
    :poisson,
    :soft_margin
  ]

  @valid_axon_optimizers [
    :adabelief,
    :adagrad,
    :adam,
    :adamw,
    :lamb,
    :noisy_sgd,
    :radam,
    :rmsprop,
    :sgd,
    :yogi
  ]

  @valid_axon_loss_scale [:identity, :dynamic, :static]

  @doc false
  @derive {Inspect, only: [:metrics, :handlers]}
  @enforce_keys [:init, :step]
  defstruct [
    :init,
    :step,
    :attached_state,
    :output_transform,
    metrics: %{},
    handlers: @default_handlers
  ]

  ## Step Factories

  @doc """
  Creates a supervised train step from a model, loss function, and
  optimizer.

  This function is intended for more fine-grained control over the loop
  creation process. It returns a tuple of `{init_fn, step_fn}` where `init_fn`
  is an initialization function which returns an initial step state and
  `step_fn` is a supervised train step constructed from `model`, `loss`,
  and `optimizer`.

  `model` must be an Axon struct, a valid defn container
  of Axon structs, or a `{init_fn, apply_fn}`-tuple where `init_fn` is
  an arity-2 function which initializes the model state and `apply_fn` is
  an arity-2 function which applies the forward pass of the model. The forward
  pass of the model must return a map with keys `:prediction` and `:state`
  representing the model's prediction and updated state for layers which
  aggregate state during training.

  `loss` must be an atom which matches a function in `Axon.Losses`, a list
  of `{loss, weight}` tuples representing a basic weighted loss function
  for multi-output models, or an arity-2 function representing a custom loss
  function.

  `optimizer` must be an atom matching the name of a valid optimizer in `Axon.Optimizers`,
  or a `{init_fn, update_fn}` tuple where `init_fn` is an arity-1 function which
  initializes the optimizer state from attached parameters and `update_fn` is an
  arity-3 function which scales gradient updates with respect to input parameters,
  optimizer state, and gradients. See `Axon.Updates` for more information on building
  optimizers.
  """
  def train_step(model, loss, optimizer, loss_scale \\ :identity, steps \\ 1) do
    {init_model_fn, forward_model_fn} = build_model_fns(model, :train)
    loss_fn = build_loss_fn(loss)
    {init_optimizer_fn, update_optimizer_fn} = build_optimizer_fns(optimizer)
    {init_loss_scale, scale_loss, unscale_grads} = build_loss_scale_fns(loss_scale)

    init_fn = fn
      {inp, tar}, %{} = init_model_state ->
        model_state = init_model_fn.(inp, init_model_state)
        optimizer_state = init_optimizer_fn.(model_state)
        loss_scale_state = init_loss_scale.()

        # TODO: is this expensive? Will it compute the entire
        # forward?
        %{prediction: output} = forward_model_fn.(model_state, inp)

        %{
          i: Nx.tensor(0),
          y_true: zeros_like(tar),
          y_pred: zeros_like(output),
          loss: Nx.tensor(0.0),
          gradient_step: Nx.tensor(0),
          model_state: model_state,
          gradient_state: zeros_like(model_state),
          optimizer_state: optimizer_state,
          loss_scale_state: loss_scale_state
        }

      data, state ->
        raise_bad_training_inputs!(data, state)
    end

    # TODO: We should probably compute in same compute policy as MP
    # here
    objective_fn = fn model_state, loss_scale_state, inp, tar ->
      model_out = forward_model_fn.(model_state, inp)

      {scaled_loss, unscaled_loss} =
        tar
        |> loss_fn.(model_out.prediction)
        |> then(fn loss ->
          scaled =
            loss
            |> scale_loss.(loss_scale_state)
            |> Nx.divide(steps)

          {scaled, Nx.divide(loss, steps)}
        end)

      {model_out, scaled_loss, unscaled_loss}
    end

    step_fn = fn
      {inp, tar}, %{} = state ->
        %{
          i: i,
          gradient_step: gradient_step,
          loss_scale_state: loss_scale_state,
          gradient_state: gradient_state,
          model_state: model_state,
          optimizer_state: optimizer_state,
          loss: loss
        } = state

        {{model_out, _batch_scaled_loss, batch_unscaled_loss}, gradients} =
          Nx.Defn.value_and_grad(
            model_state,
            &objective_fn.(&1, loss_scale_state, inp, tar),
            fn x -> elem(x, 1) end
          )

        {gradients, new_loss_scale_state} = unscale_grads.(gradients, loss_scale_state)

        preds = model_out.prediction
        new_state = model_out.state

        new_loss =
          loss
          |> Nx.multiply(i)
          |> Nx.add(Nx.multiply(batch_unscaled_loss, steps))
          |> Nx.divide(Nx.add(i, 1))

        {new_model_state, new_optimizer_state, new_gradient_state, new_gradient_step} =
          accumulate_gradients(
            gradients,
            model_state,
            new_state,
            optimizer_state,
            gradient_state,
            gradient_step,
            update_optimizer_fn,
            steps: steps
          )

        %{
          state
          | i: Nx.add(i, 1),
            gradient_step: new_gradient_step,
            y_true: tar,
            y_pred: preds,
            loss: new_loss,
            model_state: new_model_state,
            gradient_state: new_gradient_state,
            optimizer_state: new_optimizer_state,
            loss_scale_state: new_loss_scale_state
        }

      data, state ->
        raise_bad_training_inputs!(data, state)
    end

    {
      Nx.Defn.jit(init_fn, on_conflict: :reuse),
      Nx.Defn.jit(step_fn, on_conflict: :reuse)
    }
  end

  defnp accumulate_gradients(
          gradients,
          model_state,
          new_state,
          optimizer_state,
          gradient_state,
          gradient_step,
          update_optimizer_fn,
          opts \\ []
        ) do
    opts = keyword!(opts, [:steps])
    steps = opts[:steps]

    # TODO: this explodes the graph
    {_, new_model_state, _, new_optimizer_state, new_gradient_state, new_gradient_step, _} =
      while {gradients, model_state, new_state, optimizer_state, gradient_state, gradient_step, flag = Nx.tensor(1)}, flag do
        if Nx.greater_equal(gradient_step, steps - 1) do
          {updates, new_optimizer_state} =
            update_optimizer_fn.(gradients, optimizer_state, model_state)

          new_gradient_state = zeros_like(model_state)
          new_model_state = Axon.Updates.apply_updates(model_state, updates, new_state)
          {gradients, new_model_state, new_state, new_optimizer_state, new_gradient_state, 0, Nx.tensor(0)}
        else
          acc_gradients = deep_merge(gradient_state, gradients, fn x, y -> x + y end)
          {gradients, model_state, new_state, optimizer_state, acc_gradients, gradient_step + 1, Nx.tensor(0)}
        end
      end

    {new_model_state, new_optimizer_state, new_gradient_state, new_gradient_step}
  end

  defp raise_bad_training_inputs!(data, state) do
    raise ArgumentError,
          "invalid arguments given to train-step initialization," <>
            " this usually happens when you pass a invalid parameters" <>
            " to Axon.Loop.run with a loop constructed using Axon.Loop.trainer" <>
            " or Axon.Loop.evaluator, supervised training and evaluation loops" <>
            " expect a stream or enumerable of inputs" <>
            " of the form {x_train, y_train} where x_train and y_train" <>
            " are batches of tensors, you must also provide an initial model" <>
            " state such as an empty map: Axon.Loop.run(loop, data, %{}), got" <>
            " input data: #{inspect(data)} and initial model state: " <>
            " #{inspect(state)}"
  end

  @doc """
  Creates a supervised evaluation step from a model and model state.

  This function is intended for more fine-grained control over the loop
  creation process. It returns a tuple of `{init_fn, step_fn}` where
  `init_fn` returns an initial step state and `step_fn` performs a
  single evaluation step.
  """
  def eval_step(model) do
    {_, forward_model_fn} = build_model_fns(model, :inference)

    init_fn = fn
      {inp, tar}, state ->
        # TODO: Is this expensive
        output = forward_model_fn.(state, inp)
        output_type = Nx.type(output)
        output_shape = Nx.shape(output)
        y_pred = Nx.broadcast(Nx.tensor(0, type: output_type), output_shape)

        %{
          model_state: state,
          y_true: zeros_like(tar),
          y_pred: y_pred
        }

      data, state ->
        raise_bad_training_inputs!(data, state)
    end

    step_fn = fn
      {inp, tar}, %{model_state: model_state} ->
        %{
          model_state: model_state,
          y_true: tar,
          y_pred: forward_model_fn.(model_state, inp)
        }

      data, state ->
        raise_bad_training_inputs!(data, state)
    end

    {
      Nx.Defn.jit(init_fn, on_conflict: :reuse),
      Nx.Defn.jit(step_fn, on_conflict: :reuse)
    }
  end

  ## Loop Factories

  @doc """
  Creates a loop from `step_fn`, an optional `init_fn`, and an
  optional `output_transform`.

  `step_fn` is an arity-2 function which takes a batch and state
  and returns an updated step state:

      defn batch_step(batch, step_state) do
        step_state + 1
      end

  `init_fn` by default is an identity function which forwards its
  initial arguments as the model state. You should define a custom
  initialization function if you require a different behavior:

      defn init_step_state(state) do
        Map.merge(%{foo: 1}, state)
      end

  You may use `state` in conjunction with initialization functions in
  `init_fn`. For example, `train_step/3` uses initial state as initial
  model parameters to allow initializing models from partial parameterizations.

  `step_batch/2` and `init_step_state/1` are typically called from
  within `Nx.Defn.jit/3`. While JIT-compilation will work with anonymous functions,
  `def`, and `defn`, it is recommended that you use the stricter `defn` to define
  both functions in order to avoid bugs or cryptic errors.

  `output_transform/1` applies a transformation on the final accumulated loop state.
  This is useful for extracting specific fields from a loop and piping them into
  additional functions.
  """
  def loop(step_fn, init_fn \\ &default_init/2, output_transform \\ & &1)
      when is_function(step_fn, 2) and is_function(init_fn, 2) and
             is_function(output_transform, 1) do
    %Loop{
      init: init_fn,
      step: step_fn,
      output_transform: output_transform
    }
  end

  defp default_init(_data, state), do: state

  @doc """
  Creates a supervised training loop from a model, loss function,
  and optimizer.

  This function is useful for training models on most standard supervised
  learning tasks. It assumes data consists of tuples of input-target pairs,
  e.g. `[{x0, y0}, {x1, y1}, ..., {xN, yN}]` where `x0` and `y0` are batched
  tensors or containers of batched tensors.

  It defines an initialization function which first initializes model state
  using the given model and then initializes optimizer state using the initial
  model state. The step function uses a differentiable objective function
  defined with respect to the model parameters, input data, and target data
  using the given loss function. It then updates model parameters using the
  given optimizer in order to minimize loss with respect to the model parameters.

  `model` must be an Axon struct, a valid defn container
  of Axon structs, or a `{init_fn, apply_fn}`-tuple where `init_fn` is
  an arity-2 function which initializes the model state and `apply_fn` is
  an arity-2 function which applies the forward pass of the model.

  `loss` must be an atom which matches a function in `Axon.Losses`, a list
  of `{loss, weight}` tuples representing a basic weighted loss function
  for multi-output models, or an arity-2 function representing a custom loss
  function.

  `optimizer` must be an atom matching the name of a valid optimizer in `Axon.Optimizers`,
  or a `{init_fn, update_fn}` tuple where `init_fn` is an arity-1 function which
  initializes the optimizer state from attached parameters and `update_fn` is an
  arity-3 function which scales gradient updates with respect to input parameters,
  optimizer state, and gradients. See `Axon.Updates` for more information on building
  optimizers.

  This function creates a step function which outputs a map consisting of the following
  fields for `step_state`:

      %{
        y_pred: tensor() | container(tensor()), # Model predictions for use in metrics
        y_true: tensor() | container(tensor()), # True labels for use in metrics
        loss: tensor(), # Running average of loss over epoch
        model_state: container(tensor()), # Model parameters and state
        optimizer_state: container(tensor()) # Optimizer state associated with each parameter
      }

  ## Examples

  ### Basic usage

      data = Stream.zip(input, target)

      model = Axon.input("input", shape: {nil, 32}) |> Axon.dense(1, activation: :sigmoid)

      model
      |> Axon.Loop.trainer(:binary_cross_entropy, :adam)
      |> Axon.Loop.run(data)

  ### Customizing Optimizer

      model
      |> Axon.Loop.trainer(:binary_cross_entropy, Axon.Optimizers.adam(0.05))
      |> Axon.Loop.run(data)

  ### Custom loss

      loss_fn = fn y_true, y_pred -> Nx.cos(y_true, y_pred) end

      model
      |> Axon.Loop.trainer(loss_fn, Axon.Optimizers.rmsprop(0.01))
      |> Axon.Loop.run(data)

  ### Multiple objectives with multi-output model

      model = {Axon.input("input_0", shape: {nil, 1}), Axon.input("input_1", shape: {nil, 2})}
      loss_weights = [mean_squared_error: 0.5, mean_absolute_error: 0.5]

      model
      |> Axon.Loop.trainer(loss_weights)
      |> Axon.Loop.run(data)

  ## Options

    * `:log` - training loss and metric log interval. Set to 0 to silence
      training logs. Defaults to 50
  """
  def trainer(model, loss, optimizer, loss_scale \\ :identity, opts \\ []) do
    log_interval = opts[:log] || 50
    gradient_accumulation_steps = opts[:gradient_accumulation_steps] || 1
    # Build loss now so we can use it as a metric
    loss_fn = build_loss_fn(loss)

    {init_fn, step_fn} =
      train_step(model, loss_fn, optimizer, loss_scale, gradient_accumulation_steps)

    output_transform = fn state -> state.step_state[:model_state] end

    loop =
      step_fn
      |> loop(init_fn, output_transform)
      |> metric(loss_fn, "loss")

    if log_interval > 0 do
      loop
      |> log(&supervised_log_message_fn/1,
        event: :iteration_completed,
        filter: [every: log_interval]
      )
      |> log(fn _ -> "\n" end, event: :epoch_completed)
    else
      loop
    end
  end

  defp format_metric({name, val}) do
    {type, _} = val.type

    unless Nx.size(val) == 1 do
      raise ArgumentError,
            "metric value is not a scalar, this may happen if you forget" <>
              " to specify a reduction such as mean or sum in a metric or" <>
              " loss function, if this is a loss function, try adding" <>
              " `reduction: :mean` as an option"
    end

    case type do
      t when t in [:s, :u] -> "#{name}: #{Nx.to_number(val)}"
      :f -> "#{name}: #{float_format(~c"~.7f", Nx.to_number(val))}"
      :bf -> "#{name}: #{float_format(~c"~.3f", Nx.to_number(val))}"
      _ -> "#{name}: unsupported type of metric #{inspect(type)}"
    end
  end

  defp float_format(_format, :nan), do: "NaN"
  defp float_format(_format, :infinity), do: "Inf"
  defp float_format(_format, :neg_infinity), do: "-Inf"
  defp float_format(format, val) when is_float(val), do: :io_lib.format(format, [val])

  defp supervised_log_message_fn(state, log_epochs \\ true) do
    %State{metrics: metrics, epoch: epoch, iteration: iter} = state

    metrics =
      metrics
      |> Enum.map(&format_metric/1)
      |> Enum.join(" ")

    if log_epochs do
      "\rEpoch: #{Nx.to_number(epoch)}, Batch: #{Nx.to_number(iter)}, #{metrics}"
    else
      "\rBatch: #{Nx.to_number(iter)}, #{metrics}"
    end
  end

  @doc """
  Creates a supervised evaluator from a model and model state.

  An evaluator can be used for things such as testing and validation of models
  after or during training. It assumes `model` is an Axon struct, container of
  structs, or a tuple of `init` / `apply` functions. `model_state` must be a
  container usable from within `model`.

  The evaluator returns a step state of the form:

      %{
        y_true: labels,
        y_pred: predictions
      }

  Such that you can attach any number of supervised metrics to the evaluation
  loop:

      model
      |> Axon.Loop.evaluator()
      |> Axon.Loop.metric("Accuracy", :accuracy)

  Applies an output transform which returns the map of metrics accumulated over
  the given loop.
  """
  def evaluator(model) do
    {init_fn, step_fn} = eval_step(model)
    output_transform = fn state -> state.metrics end

    loop(step_fn, init_fn, output_transform)
    |> log(&supervised_log_message_fn(&1, false), event: :iteration_completed)
  end

  @doc """
  Adds a metric of the given name to the loop.

  A metric is a function which tracks or measures some value with respect
  to values in the step state. For example, when training classification
  models, it's common to track the model's accuracy during training:

      loop
      |> Axon.Loop.metric(:accuracy, "Accuracy")

  By default, metrics assume a supervised learning task and extract the fields
  `[:y_true, :y_pred]` from the step state. If you wish to work on a different
  value, you can use an output transform. An output transform is a list of keys
  to extract from the output state, or a function which returns a flattened list
  of values to pass to the given metric function. Values received from output
  transforms are passed to the given metric using:

      value = output_transform.(step_state)
      apply(metric, value)

  Thus, even if you want your metric to work on a container, your output transform
  must return a list.

  `metric` must be an atom which matches the name of a metric in `Axon.Metrics`, or
  an arbitrary function which returns a tensor or container.

  `name` must be a string or atom used to store the computed metric in the loop
  state. If names conflict, the last attached metric will take precedence:

      loop
      |> Axon.Loop.metric(:mean_squared_error, "Error") # Will be overwritten
      |> Axon.Loop.metric(:mean_absolute_error, "Error") # Will be used

  By default, metrics keep a running average of the metric calculation. You can
  override this behavior by changing `accumulate`:

      loop
      |> Axon.Loop.metric(:true_negatives, "tn", :running_sum)

  Accumulation function can be one of the accumulation combinators in Axon.Metrics
  or an arity-3 function of the form: `accumulate(acc, obs, i) :: new_acc`.
  """
  def metric(
        %Loop{metrics: metric_fns} = loop,
        metric,
        name \\ nil,
        accumulate \\ :running_average,
        transform_or_fields \\ [:y_true, :y_pred]
      ) do
    name =
      case name do
        nil ->
          if is_atom(metric) do
            Atom.to_string(metric)
          else
            raise ArgumentError, "must provide name if using a custom metric"
          end

        name ->
          name
      end

    case metric_fns do
      %{^name => _} ->
        Logger.warning(
          "Metric #{name} declared twice in loop. Original metric will be overridden."
        )

      _ ->
        :ok
    end

    metric_fn = build_metric_fn(metric, accumulate, transform_or_fields)
    # For internal use we keep the raw metric as well as the compiled metric
    # function
    %Loop{loop | metrics: Map.put(metric_fns, name, {metric_fn, metric})}
  end

  @doc """
  Adds a handler function to the loop which will be triggered on `event`
  with an optional filter.

  Events take place at different points during loop execution. The default
  events are:

      events = [
        :started,             # After loop state initialization
        :epoch_started,       # On epoch start
        :iteration_started,   # On iteration start
        :iteration_completed, # On iteration complete
        :epoch_completed,     # On epoch complete
        :epoch_halted,        # On epoch halt, if early halted
        :halted,              # On loop halt, if early halted
        :completed            # On loop completion
      ]

  Generally, event handlers are side-effecting operations which provide some
  sort of inspection into the loop's progress. It's important to note that
  if you define multiple handlers to be triggered on the same event, they
  will execute in order from when they were attached to the training
  loop:

      loop
      |> Axon.Loop.handle(:epoch_started, &normalize_step_state/1) # executes first
      |> Axon.Loop.handle(:epoch_started, &log_step_state/1) # executes second

  Thus, if you have separate handlers which alter or depend on loop state,
  you need to ensure they are ordered correctly, or combined into a single
  event handler for maximum control over execution.

  `event` must be an atom representing the event to trigger `handler` or a
  list of atoms indicating `handler` should be triggered on multiple events.
  `event` may be `:all` which indicates the handler should be triggered on
  every event during loop processing.

  `handler` must be an arity-1 function which takes as input loop state and
  returns `{status, state}`, where `status` is an atom with one of the following
  values:

      :continue   # Continue epoch, continue looping
      :halt_epoch # Halt the epoch, continue looping
      :halt_loop  # Halt looping

  `filter` is an atom representing a valid filter predicate, a keyword of
  predicate-value pairs, or a function which takes loop state and returns
  a `true`, indicating the handler should run, or `false`, indicating the
  handler should not run. Valid predicates are:

      :always # Always trigger event
      :once   # Trigger on first event firing

  Valid predicate-value pairs are:

      every: N # Trigger every `N` event
      only: N # Trigger on `N` event
  """
  # TODO(seanmor5): Custom events
  def handle(%Loop{handlers: handle_fns} = loop, event, handler, filter \\ :always) do
    filter = build_filter_fn(filter)

    handle_fns =
      case event do
        [_ | _] = events ->
          Enum.reduce(events, handle_fns, &add_event_handler(&1, &2, {handler, filter}))

        :all ->
          Enum.reduce(@default_events, handle_fns, &add_event_handler(&1, &2, {handler, filter}))

        event when is_atom(event) ->
          add_event_handler(event, handle_fns, {handler, filter})
      end

    %Loop{loop | handlers: handle_fns}
  end

  @doc """
  Adds a handler function which logs the given message produced
  by `message_fn` to the given IO device every `event` satisfying
  `filter`.

  In most cases, this is useful for inspecting the contents of
  the loop state at intermediate stages. For example, the default
  `trainer` loop factory attaches IO logging of epoch, batch, loss
  and metrics.

  It's also possible to log loop state to files by changing the
  given IO device. By default, the IO device is `:stdio`.

  `message_fn` should take the loop state and return a binary
  representing the message to be written to the IO device.
  """
  def log(%Loop{} = loop, message_fn, opts \\ []) when is_function(message_fn, 1) do
    opts = Keyword.validate!(opts, event: :iteration_completed, filter: :always, device: :stdio)
    event = opts[:event] || :iteration_completed
    filter = opts[:filter] || :always
    device = opts[:device] || :stdio

    log_fn = fn %State{} = state ->
      try do
        msg = message_fn.(state)
        IO.write(device, msg)
        {:continue, state}
      rescue
        error ->
          Logger.error(
            "Error on Axon.Loop.log/5 callback: " <>
              Exception.format(:error, error, __STACKTRACE__)
          )

          {:halt_loop, state}
      end
    end

    handle(loop, event, log_fn, filter)
  end

  @doc """
  Adds a handler function which tests the performance of `model`
  against the given validation set.

  This handler assumes the loop state matches the state initialized
  in a supervised training loop. Typically, you'd call this immediately
  after creating a supervised training loop:

      model
      |> Axon.Loop.trainer(:mean_squared_error, :sgd)
      |> Axon.Loop.validate(model, validation_data)

  Please note that you must pass the same (or an equivalent) model
  into this method so it can be used during the validation loop. The
  metrics which are computed are those which are present BEFORE the
  validation handler was added to the loop. For the following loop:

      model
      |> Axon.Loop.trainer(:mean_squared_error, :sgd)
      |> Axon.Loop.metric(:mean_absolute_error)
      |> Axon.Loop.validate(model, validation_data)
      |> Axon.Loop.metric(:binary_cross_entropy)

  only `:mean_absolute_error` will be computed at validation time.

  The returned loop state is altered to contain validation
  metrics for use in later handlers such as early stopping and model
  checkpoints. Since the order of execution of event handlers is in
  the same order they are declared in the training loop, you MUST call
  this method before any other handler which expects or may use
  validation metrics.

  By default the validation loop runs after every epoch; however, you
  can customize it by overriding the default event and event filters:

      model
      |> Axon.Loop.trainer(:mean_squared_error, :sgd)
      |> Axon.Loop.metric(:mean_absolute_error)
      |> Axon.Loop.validate(model, validation_data, event: :iteration_completed, filter: [every: 10_000])
      |> Axon.Loop.metric(:binary_cross_entropy)
  """
  def validate(
        %Loop{metrics: metric_fns} = loop,
        model,
        validation_data,
        opts \\ []
      ) do
    opts = Keyword.validate!(opts, event: :epoch_completed, filter: :always)
    event = opts[:event] || :epoch_completed
    filter = opts[:filter] || :always

    validation_loop = fn %State{metrics: metrics, step_state: step_state} = state ->
      %{model_state: model_state} = step_state

      metrics =
        model
        |> evaluator()
        |> then(
          &Enum.reduce(metric_fns, &1, fn {k, {_, v}}, loop ->
            metric(loop, v, k)
          end)
        )
        |> log(fn _ -> "\n" end, event: :completed)
        |> run(validation_data, model_state)
        |> Access.get(0)
        |> Map.new(fn {k, v} ->
          {"validation_#{k}", v}
        end)
        |> Map.merge(metrics, fn _, _, v -> v end)

      {:continue, %{state | metrics: metrics}}
    end

    handle(loop, event, validation_loop, filter)
  end

  @doc """
  Adds a handler function which monitors the given metric
  and fires some action when the given metric meets some
  criteria.

  This function is a generalization of handlers such as
  `Axon.Loop.reduce_lr_on_plateau/3` and `Axon.Loop.early_stop/3`.

  You must specify a metric to monitor that is present in
  the state metrics. This handler will then monitor the value
  of the metric at the specified intervals and fire the specified
  function if the criteria is met.

  You must also specify a name for the monitor attached to the
  given metric. This will be used to store metadata associated
  with the monitor.

  The common case of monitor is to track improvement of metrics
  and take action if metrics haven't improved after a certain number
  of events. However, you can also set a monitor up to trigger if
  a metric hits some criteria (such as a threshold) by passing a
  custom monitoring mode.

  ## Options

    * `:event` - event to fire handler on. Defaults to `:epoch_completed`.

    * `:filter` - event filter to attach to handler. Defaults to `:always`.

    * `:patience` - number of given events to wait for improvement. Defaults
      to `3`.

    * `:mode` - whether given metric is being minimized or maximized. One of
      `:min`, `:max` or an arity-1 function which returns `true` or `false`.
      Defaults to `:min`.
  """
  def monitor(%Loop{} = loop, metric, fun, name, opts \\ []) do
    opts =
      Keyword.validate!(opts, event: :epoch_completed, filter: :always, mode: :max, patience: 3)

    event = opts[:event] || :epoch_completed
    filter = opts[:filter] || :always
    mode = opts[:mode] || :min
    patience = opts[:patience] || 3

    handle(loop, event, &monitor_impl(&1, metric, fun, name, mode, patience), filter)
  end

  defp monitor_impl(
         %State{metrics: metrics, handler_metadata: handler_meta} = state,
         monitor,
         fun,
         name,
         mode,
         patience
       ) do
    unless Map.has_key?(metrics, monitor) do
      raise ArgumentError,
            "invalid metric to monitor, key #{inspect(monitor)} not present in metrics"
    end

    cur_criteria_value = metrics[monitor]

    {prev_criteria_value, since_last_improvement} =
      case handler_meta[name] do
        nil ->
          {nil, 0}

        meta ->
          {meta[monitor], meta[:since_last_improvement]}
      end

    improved? =
      case mode do
        :min ->
          prev_criteria_value == nil or
            Nx.to_number(Nx.less(cur_criteria_value, prev_criteria_value)) == 1

        :max ->
          prev_criteria_value == nil or
            Nx.to_number(Nx.greater(cur_criteria_value, prev_criteria_value)) == 1

        fun when is_function(fun, 1) ->
          fun.(cur_criteria_value)
      end

    over_patience? = since_last_improvement >= patience

    cond do
      improved? ->
        default = %{monitor => cur_criteria_value, :since_last_improvement => 0}

        updated_handler_meta =
          Map.update(handler_meta, name, default, fn meta ->
            meta
            |> Map.update(monitor, cur_criteria_value, fn _ -> cur_criteria_value end)
            |> Map.update(:since_last_improvement, 0, fn _ -> 0 end)
          end)

        {:continue, %{state | handler_metadata: updated_handler_meta}}

      not improved? and not over_patience? ->
        default = %{monitor => prev_criteria_value, :since_last_improvement => 0}

        updated_handler_meta =
          Map.update(handler_meta, name, default, fn meta ->
            Map.update(meta, :since_last_improvement, 0, fn x -> x + 1 end)
          end)

        {:continue, %{state | handler_metadata: updated_handler_meta}}

      true ->
        {status, state} = fun.(state)
        default = %{monitor => cur_criteria_value, :since_last_improvement => 0}
        updated_handler_meta = Map.put(handler_meta, name, default)

        {status, %{state | handler_metadata: updated_handler_meta}}
    end
  end

  @doc """
  Adds a handler function which saves loop checkpoints on a given
  event, optionally with metric-based criteria.

  By default, loop checkpoints will be saved at the end of every
  epoch in the current working directory under the `checkpoint/`
  path. Checkpoints are serialized representations of loop state
  obtained from `Axon.Loop.serialize_state/2`. Serialization
  options will be forwarded to `Axon.Loop.serialize_state/2`.

  You can customize checkpoint events by passing `:event` and `:filter`
  options:

      loop
      |> Axon.Loop.checkpoint(event: :iteration_completed, filter: [every: 50])

  Checkpoints are saved under the `checkpoint/` directory with a pattern
  of `checkpoint_{epoch}.ckpt`. You can customize the path and pattern
  with the `:path` and `:file_pattern` options:

      my_file_pattern =
        fn %Axon.Loop.State{epoch: epoch, iteration: iter} ->
          "checkpoint_\#{epoch}_\#{iter}"
        end

      loop
      |> Axon.Loop.checkpoint(path: "my_checkpoints", file_pattern: my_file_pattern)

  If you'd like to only save checkpoints based on some metric criteria,
  you can specify the `:criteria` option. `:criteria` must be a valid key
  in metrics:

      loop
      |> Axon.Loop.checkpoint(criteria: "validation_loss")

  The default criteria mode is `:min`, meaning the min score metric will
  be considered "best" when deciding to save on a given event. Valid modes
  are `:min` and `:max`:

      loop
      |> Axon.Loop.checkpoint(criteria: "validation_accuracy", mode: :max)

  ## Options

    * `:event` - event to fire handler on. Defaults to `:epoch_completed`.

    * `:filter` - event filter to attach to handler. Defaults to `:always`.

    * `:patience` - number of given events to wait for improvement. Defaults
      to `3`.

    * `:mode` - whether given metric is being minimized or maximized. One of
      `:min`, `:max` or an arity-1 function which returns `true` or `false`.
      Defaults to `:min`.

    * `:path` - path to directory to save checkpoints. Defaults to `checkpoint`

    * `:file_pattern` - arity-1 function which returns a string file pattern
      based on the current loop state. Defaults to saving checkpoints to files
      `checkpoint_\#{epoch}_\#{iteration}.ckpt`.
  """
  def checkpoint(%Loop{} = loop, opts \\ []) do
    {event, opts} = Keyword.pop(opts, :event, :epoch_completed)
    {filter, opts} = Keyword.pop(opts, :filter, :always)
    {path, opts} = Keyword.pop(opts, :path, "checkpoint")
    {file_pattern, opts} = Keyword.pop(opts, :file_pattern, &default_checkpoint_file/1)
    {criteria, opts} = Keyword.pop(opts, :criteria)
    {mode, serialize_opts} = Keyword.pop(opts, :mode, :min)

    checkpoint_fun = &checkpoint_impl(&1, path, file_pattern, serialize_opts)

    if criteria do
      monitor(loop, criteria, checkpoint_fun, :checkpoint,
        mode: mode,
        event: event,
        filter: filter
      )
    else
      handle(loop, event, checkpoint_fun, filter)
    end
  end

  defp default_checkpoint_file(%State{epoch: epoch, iteration: step}),
    do: "checkpoint_#{epoch}_#{step}.ckpt"

  defp checkpoint_impl(%State{} = state, path, file_pattern, serialize_opts) do
    serialized_state = serialize_state(state, serialize_opts)

    filename = Path.join([path, file_pattern.(state)])
    dirname = Path.dirname(filename)
    File.mkdir_p!(dirname)
    File.write!(filename, serialized_state)

    {:continue, state}
  end

  @doc """
  Adds a handler function which halts a loop if the given
  metric does not improve between events.

  By default, this will run after each epoch and track the
  improvement of a given metric.

  You must specify a metric to monitor and the metric must
  be present in the loop state. Typically, this will be
  a validation metric:

      model
      |> Axon.Loop.trainer(loss, optim)
      |> Axon.Loop.metric(:accuracy)
      |> Axon.Loop.validate(val_data)
      |> Axon.Loop.early_stop("validation_accuracy")

  It's important to remember that handlers are executed in the
  order they are added to the loop. For example, if you'd like
  to checkpoint a loop after every epoch and use early stopping,
  most likely you want to add the checkpoint handler before
  the early stopping handler:

      model
      |> Axon.Loop.trainer(loss, optim)
      |> Axon.Loop.metric(:accuracy)
      |> Axon.Loop.checkpoint()
      |> Axon.Loop.early_stop("accuracy")

  That will ensure checkpoint is always fired, even if the loop
  exited early.
  """
  def early_stop(%Loop{} = loop, monitor, opts \\ []) do
    event = opts[:event] || :epoch_completed
    filter = opts[:filter] || :always
    patience = opts[:patience] || 3
    mode = opts[:mode] || :min

    early_stop_fn = fn state -> {:halt_loop, state} end

    monitor(loop, monitor, early_stop_fn, :early_stop,
      event: event,
      filter: filter,
      patience: patience,
      mode: mode
    )
  end

  @doc """
  Adds a handler function which reduces the learning rate by
  the given factor if the given metric does not improve between
  events.

  By default, this will run after each epoch and track the
  improvement of a given metric.

  You must specify a metric to monitor and the metric must
  be present in the loop state. Typically, this will be
  a validation metric:

      model
      |> Axon.Loop.trainer(loss, optim)
      |> Axon.Loop.metric(:accuracy)
      |> Axon.Loop.validate(model, val_data)
      |> Axon.Loop.reduce_lr_on_plateau("accuracy", mode: :max)

  ## Options

    * `:event` - event to fire handler on. Defaults to `:epoch_completed`.

    * `:filter` - event filter to attach to handler. Defaults to `:always`.

    * `:patience` - number of given events to wait for improvement. Defaults
      to `3`.

    * `:mode` - whether given metric is being minimized or maximized. Defaults
      to `:min`.

    * `:factor` - factor to decrease learning rate by. Defaults to `0.1`.
  """
  def reduce_lr_on_plateau(%Loop{} = loop, monitor, opts \\ []) do
    event = opts[:event] || :epoch_completed
    filter = opts[:filter] || :always
    patience = opts[:patience] || 3
    mode = opts[:mode] || :min
    factor = opts[:factor] || 0.1

    reduce_lr_fn = fn %State{step_state: step_state} = state ->
      unless Map.has_key?(step_state, :optimizer_state) do
        raise ArgumentError,
              "given loop state is not a supervised training loop, key `:optimizer_state`" <>
                " was not present in the given step state"
      end

      # TODO: This is a strong assumption
      %{scale: current_lr} = elem(step_state[:optimizer_state], 0)

      updated_lr = Nx.multiply(current_lr, factor)

      updated_optimizer_state = put_elem(step_state[:optimizer_state], 0, %{scale: updated_lr})

      updated_step_state = %{step_state | optimizer_state: updated_optimizer_state}

      {:continue, %{state | step_state: updated_step_state}}
    end

    monitor(loop, monitor, reduce_lr_fn, :reduce_lr,
      event: event,
      filter: filter,
      mode: mode,
      patience: patience
    )
  end

  @compile {:no_warn_undefined, Kino.VegaLite}

  @doc """
  Adds a handler function which updates a `VegaLite` plot.

  By default, this will run after every iteration.

  You must specify a plot to push to and a metric to track. The `:x` axis will be the iteration count, labeled `"step"`. The metric must match the name given to the `:y` axis in your `VegaLite` plot:

      plot =
        Vl.new()
        |> Vl.mark(:line)
        |> Vl.encode_field(:x, "step", type: :quantitative)
        |> Vl.encode_field(:y, "loss", type: :quantitative)
        |> Kino.VegaLite.new()
        |> Kino.render()

      model
      |> Axon.Loop.trainer(loss, optim)
      |> Axon.Loop.plot(plot, "loss")

  ## Options

    * `:event` - event to fire handler on. Defaults to `:iteration_completed`.

    * `:filter` - event filter to attach to handler. Defaults to `:always`.
  """
  def plot(loop, plot, metric, opts \\ []) do
    assert_kino_vega_lite!("plot/5")

    opts = Keyword.validate!(opts, event: :iteration_completed, filter: :always)

    handle(
      loop,
      opts[:event],
      fn %{
           metrics: metrics,
           handler_metadata: handler_meta
         } = state ->
        unless Map.has_key?(metrics, metric) do
          raise ArgumentError,
                "invalid metric to plot, key #{inspect(metric)} not present in metrics"
        end

        {iteration, handler_meta} = absolute_iteration(handler_meta)

        Kino.VegaLite.push(plot, %{
          "step" => iteration,
          metric => Nx.to_number(metrics[metric])
        })

        {:continue, %{state | handler_metadata: handler_meta}}
      end,
      opts[:filter]
    )
  end

  defp absolute_iteration(
         %{"plot" => %{"absolute_iteration" => absolute_iteration}} = handler_meta
       ),
       do:
         {absolute_iteration,
          put_in(handler_meta, ["plot", "absolute_iteration"], absolute_iteration + 1)}

  defp absolute_iteration(handler_meta),
    do: {0, Map.put(handler_meta, "plot", %{"absolute_iteration" => 1})}

  defp assert_kino_vega_lite!(fn_name) do
    unless Code.ensure_loaded?(Kino.VegaLite) do
      raise RuntimeError, """
      #{fn_name} depends on the :kino_vega_lite package.

      You can install it by adding

          {:kino_vega_lite, "~> 0.1.7"}

      to your dependency list.
      """
    end
  end

  @doc """
  Attaches `state` to the given loop in order to resume looping
  from a previous state.

  It's important to note that a loop's attached state takes precedence
  over defined initialization functions. Given initialization function:

      defn init_state(), do: %{foo: 1, bar: 2}

  And an attached state:

      state = %State{step_state: %{foo: 2, bar: 3}}

  `init_state/0` will never execute, and instead the initial step state
  of `%{foo: 2, bar: 3}` will be used.
  """
  def from_state(%Loop{} = loop, %State{} = state) do
    %{loop | attached_state: state}
  end

  @doc """
  Serializes loop state to a binary for saving and loading
  loop from previous states.

  You can consider the serialized state to be a checkpoint of
  all state at a given iteration and epoch.

  By default, the step state is serialized using `Nx.serialize/2`;
  however, this behavior can be changed if step state is an application
  specific container. For example, if you introduce your own data
  structure into step_state, `Nx.serialize/2` will not be sufficient
  for serialization - you must pass custom serialization as an option
  with `:serialize_step_state`.

  Additional `opts` controls serialization options such as compression.
  It is forwarded to `:erlang.term_to_binary/2`.
  """
  def serialize_state(%State{} = state, opts \\ []) do
    {serialize_step_state_fn, opts} = Keyword.pop(opts, :serialize_step_state, &Nx.serialize/2)
    serialized_step_state = serialize_step_state_fn.(state.step_state, opts)
    serialized_metrics = Nx.serialize(state.metrics, opts)
    state_map = Map.from_struct(state)
    state_map = %{state_map | step_state: serialized_step_state, metrics: serialized_metrics}
    :erlang.term_to_binary({@file_version, state_map}, opts)
  end

  @doc """
  Deserializes loop state from a binary.

  It is the opposite of `Axon.Loop.serialize_state/2`.

  By default, the step state is deserialized using `Nx.deserialize.2`;
  however, this behavior can be changed if step state is an application
  specific container. For example, if you introduce your own data
  structure into step_state and you customized the serialization logic,
  `Nx.deserialize/2` will not be sufficient for deserialization. - you
  must pass custom logic with `:deserialize_step_state`.
  """
  def deserialize_state(serialized, opts \\ []) do
    {deserialize_step_state_fn, opts} =
      Keyword.pop(opts, :deserialize_step_state, &Nx.deserialize/2)

    {1, state_map} = :erlang.binary_to_term(serialized, [:safe | opts])
    step_state = deserialize_step_state_fn.(state_map.step_state, opts)
    metrics = Nx.deserialize(state_map.metrics, opts)
    state_map = %{state_map | step_state: step_state, metrics: metrics}
    struct!(Axon.Loop.State, state_map)
  end

  @doc """
  Runs the given loop on data with the given options.

  `loop` must be a valid Axon.Loop struct built from one of the
  loop factories provided in this module.

  `data` must be an Enumerable or Stream which yields batches of
  data on each iteration.

  ## Options

    * `:epochs` - max epochs to run loop for. Must be non-negative integer.
      Defaults to `1`.

    * `:iterations` - max iterations to run each epoch. Must be non-negative
      integer. Defaults to `-1` or no max iterations.

    * `:jit_compile?` - whether or not to JIT compile initialization and step
      functions. JIT compilation must be used for gradient computations. Defaults
      to true.

    * `:debug` - run loop in debug mode to trace loop progress. Defaults to
      false.

    Additional options are forwarded to `Nx.Defn.jit` as JIT-options. If no JIT
    options are set, the default options set with `Nx.Defn.default_options` are
    used.
  """
  def run(loop, data, init_state \\ %{}, opts \\ []) do
    {max_epochs, opts} = Keyword.pop(opts, :epochs, 1)
    {max_iterations, opts} = Keyword.pop(opts, :iterations, -1)
    {jit_compile?, jit_opts} = Keyword.pop(opts, :jit_compile?, true)
    debug? = Keyword.get(opts, :debug, false)

    %Loop{
      init: init_fn,
      step: step_fn,
      handlers: handler_fns,
      metrics: metric_fns,
      attached_state: attached_state,
      output_transform: output_transform
    } = loop

    sample_data =
      case Enum.take(data, 1) do
        [sample_data | _] ->
          sample_data

        [] ->
          raise ArgumentError,
                "Axon.Loop.run received empty dataset, this can happen" <>
                  " if you've built a stream and accidentally filtered" <>
                  " out every value, your dataset must have at least one" <>
                  " entry"
      end

    if debug? do
      Logger.debug("Axon.Loop started initializing loop state")
    end

    {time, loop_state} =
      :timer.tc(fn ->
        init_loop_state(
          init_fn,
          sample_data,
          init_state,
          attached_state,
          max_epochs,
          max_iterations,
          jit_compile?,
          jit_opts
        )
      end)

    epoch_start = loop_state.epoch
    epoch_end = max_epochs + epoch_start - 1

    if debug? do
      Logger.debug("Axon.Loop finished initializing loop state in #{us_to_ms(time)}ms")
    end

    final_metrics_map =
      for i <- epoch_start..epoch_end do
        {i, Map.new(metric_fns, fn {k, _} -> {k, Nx.tensor(0)} end)}
      end
      |> Map.new()
      |> Map.merge(loop_state.metrics)

    # TODO: Can we infer here?
    zero_metrics =
      metric_fns
      |> Map.new(fn {k, _} -> {k, Nx.tensor(0, type: :f32)} end)

    loop_state = %{loop_state | metrics: zero_metrics}

    {status, final_metrics, state} =
      case fire_event(:started, handler_fns, loop_state, debug?) do
        {:halt_epoch, state} ->
          {:halted, final_metrics_map, state}

        {:halt_loop, state} ->
          {:halted, final_metrics_map, state}

        {:continue, state} ->
          batch_fn = {:non_compiled, build_batch_fn(step_fn, metric_fns), jit_compile?, jit_opts}

          epoch_start..epoch_end//1
          |> Enum.reduce_while(
            {batch_fn, final_metrics_map, state},
            fn epoch, {batch_fn, final_metrics_map, loop_state} ->
              case fire_event(:epoch_started, handler_fns, loop_state, debug?) do
                {:halt_epoch, state} ->
                  halt_epoch(handler_fns, batch_fn, final_metrics_map, state, debug?)

                {:halt_loop, state} ->
                  {:halt, {final_metrics_map, state}}

                {:continue, state} ->
                  if debug? do
                    Logger.debug("Axon.Loop started running epoch #{epoch}")
                  end

                  {time, status_batch_fn_and_state} =
                    :timer.tc(&run_epoch/5, [batch_fn, handler_fns, state, data, debug?])

                  if debug? do
                    Logger.debug("Axon.Loop finished running epoch in #{us_to_ms(time)} ms")
                  end

                  case status_batch_fn_and_state do
                    {:halt_epoch, batch_fn, state} ->
                      halt_epoch(handler_fns, batch_fn, final_metrics_map, state, debug?)

                    {:halt_loop, _, state} ->
                      {:halt, {final_metrics_map, state}}

                    {:continue, batch_fn, state} ->
                      new_loop_state = put_in(state.times[epoch], time)

                      case fire_event(:epoch_completed, handler_fns, new_loop_state, debug?) do
                        {:halt_epoch, state} ->
                          halt_epoch(handler_fns, batch_fn, final_metrics_map, state, debug?)

                        {:halt_loop, state} ->
                          {:halt, {final_metrics_map, state}}

                        {:continue, state} ->
                          zero_metrics =
                            loop_state.metrics
                            |> Map.take(Map.keys(metric_fns))
                            |> Map.new(fn {k, v} -> {k, zeros_like(v)} end)

                          final_metrics_map =
                            Map.replace!(final_metrics_map, epoch, state.metrics)

                          {:cont,
                           {batch_fn, final_metrics_map,
                            %State{
                              state
                              | epoch: epoch + 1,
                                metrics: zero_metrics,
                                iteration: 0,
                                max_iteration: state.max_iteration
                            }}}
                      end
                  end
              end
            end
          )
          |> case do
            {final_metrics_map, state} -> {:halted, final_metrics_map, state}
            {_batch_fn, final_metrics_map, state} -> {:completed, final_metrics_map, state}
          end
      end

    {_, state} = fire_event(status, handler_fns, state, debug?)
    state = %State{state | metrics: final_metrics}

    output_transform.(state)
  end

  ## Helpers

  defp init_loop_state(
         init_fn,
         sample_data,
         init_state,
         attached_state,
         max_epochs,
         max_iterations,
         jit_compile?,
         jit_opts
       ) do
    case attached_state do
      %State{} = state ->
        %{state | max_epoch: max_epochs + state.epoch}

      nil ->
        step_state = maybe_jit(init_fn, [sample_data, init_state], jit_compile?, jit_opts)

        %State{
          epoch: 0,
          max_epoch: max_epochs,
          iteration: 0,
          max_iteration: max_iterations,
          step_state: step_state,
          metrics: %{},
          times: %{}
        }
    end
  end

  defp run_epoch(batch_fn, handler_fns, loop_state, data, debug?) do
    Enum.reduce_while(data, {:continue, batch_fn, loop_state}, fn data, {_, batch_fn, state} ->
      case fire_event(:iteration_started, handler_fns, state, debug?) do
        {:halt_epoch, state} ->
          {:halt, {:halt_epoch, batch_fn, state}}

        {:halt_loop, state} ->
          {:halt, {:halt_loop, batch_fn, state}}

        {:continue, state} ->
          %State{
            iteration: iters,
            max_iteration: max_iters,
            step_state: step_state,
            metrics: metrics
          } = state

          batch_fn =
            case batch_fn do
              {:non_compiled, batch_fn, jit_compile?, jit_opts} ->
                if jit_compile? do
                  Nx.Defn.compile(batch_fn, [data, iters, step_state, metrics], jit_opts)
                else
                  batch_fn
                end

              {:compiled, batch_fn} ->
                batch_fn
            end

          if debug? do
            Logger.debug("Axon.Loop started batch step execution")
          end

          {time, {new_step_state, new_metrics}} =
            :timer.tc(fn -> batch_fn.(data, iters, step_state, metrics) end)

          if debug? do
            Logger.debug("Axon.Loop finished batch step execution in #{us_to_ms(time)}ms")
          end

          # Force a garbage collection so any device or copied data is deallocated.
          :erlang.garbage_collect()

          batch_fn = {:compiled, batch_fn}
          state = %{state | step_state: new_step_state, metrics: new_metrics}

          case fire_event(:iteration_completed, handler_fns, state, debug?) do
            {:halt_epoch, state} ->
              {:halt, {:halt_epoch, batch_fn, state}}

            {:halt_loop, state} ->
              {:halt, {:halt_loop, batch_fn, state}}

            {:continue, state} ->
              state = %{state | iteration: iters + 1}

<<<<<<< HEAD
              if max_iterations_reached?(max_iters, iters) do
                {:halt, {:continue, state}}
=======
              if iters >= max_iters and max_iters != -1 do
                {:halt, {:continue, batch_fn, state}}
>>>>>>> a473e015
              else
                {:cont, {:continue, batch_fn, state}}
              end
          end
      end
    end)
  end

  defp max_iterations_reached?(max_iters, iters) do
    iters >= max_iters - 1 and max_iters > 0
  end

  # Adds an event handler to the map of handler funs by prepending handler
  # to the existing handler funs. Because we prepend here, we must reverse
  # handler funs in fire_event.
  # TODO(seanmor5): Custom events
  defp add_event_handler(event, handle_fns, handler) do
    Map.update!(handle_fns, event, fn event_funs -> [handler | event_funs] end)
  end

  # Fires event `event` using handler_fns associated with the event. We
  # must reverse handler funs in order to enforce order that handlers are
  # attached to the loop.
  # TODO(seanmor5): Custom events
  defp fire_event(event, handler_fns, state, debug?) do
    handler_fns[event]
    |> Enum.reverse()
    |> Enum.reduce_while({:continue, state}, fn {handler, filter}, {_, state} ->
      if debug? do
        Logger.debug("Axon.Loop fired event #{inspect(event)}")
      end

      if filter.(state) do
        case handler.(state) do
          {:continue, %State{} = state} ->
            if debug? do
              Logger.debug("Axon.Loop handled event #{inspect(event)} with status :continue")
            end

            {:cont, {:continue, state}}

          {:halt_epoch, %State{} = state} ->
            if debug? do
              Logger.debug("Axon.Loop handled event #{inspect(event)} with status :halt_epoch")
            end

            {:halt, {:halt_epoch, state}}

          {:halt_loop, %State{} = state} ->
            if debug? do
              Logger.debug("Axon.Loop handled event #{inspect(event)} with status :halt_loop")
            end

            {:halt, {:halt_loop, state}}

          invalid ->
            raise ArgumentError,
                  "invalid value #{inspect(invalid)} returned from event handler" <>
                    " triggered on #{inspect(event)}, event handler must return" <>
                    " a tuple of {status, state} where status is one of :halt_epoch," <>
                    " :halt_loop, or :continue and state is an updated State struct"
        end
      else
        if debug? do
          Logger.debug("Axon.Loop no handlers fired for event #{inspect(event)}")
        end

        {:cont, {:continue, state}}
      end
    end)
  end

  # Halts an epoch during looping
  defp halt_epoch(handler_fns, batch_fn, final_metrics_map, loop_state, debug?) do
    case fire_event(:epoch_halted, handler_fns, loop_state, debug?) do
      {:halt_epoch, state} ->
        {:cont,
         {batch_fn, final_metrics_map, %State{state | epoch: state.epoch + 1, iteration: 0}}}

      {:halt_loop, state} ->
        {:halt, {final_metrics_map, state}}

      {:continue, state} ->
        {:cont, {batch_fn, final_metrics_map, state}}
    end
  end

  # Builds the overall batch step function from the given
  # step function and metrics. We need to run both step and metric
  # functions from within here to ensure they can be JIT compiled
  # if that's desired
  defp build_batch_fn(step_fn, metric_fns) do
    fn data, iter, pstate, metrics ->
      new_step_state = step_fn.(data, pstate)

      new_metrics =
        metrics
        |> Enum.zip_with(metric_fns, fn {k, avg}, {k, {v, _}} ->
          # In some instances the metric is actually present in the
          # step state e.g. in a supervised training loop when we
          # are computing loss but it's already computed as a part
          # of the step state, so we need to check here
          metric = String.to_atom(k)

          case pstate do
            %{^metric => value} ->
              {k, value}

            %{} ->
              {k, v.(avg, List.wrap(new_step_state), iter)}
          end
        end)
        |> Map.new()

      {new_step_state, new_metrics}
    end
  end

  # Builds a loss function from an atom, function, or list of. Valid loss
  # functions must be one of an atom matching the name of a function in
  # Axon.Losses, an arity-2 function of the form loss(y_true, y_pred),
  # or a list of 2-tuples of {loss, weight} for constructing a simple
  # joint, multi-objective loss function.
  # TODO(seanmor5): Configurable per-batch reductions
  # TODO(seanmor5): Configurable multi-objective reductions
  # TODO(seanmor5): Should we trace custom loss functions and provide a
  # more clear error if the output shape is wrong?
  defp build_loss_fn(loss) do
    case loss do
      loss_name when is_atom(loss_name) and loss_name in @valid_axon_losses ->
        &apply(Axon.Losses, loss_name, [&1, &2, [reduction: :mean]])

      loss_fn when is_function(loss, 2) ->
        loss_fn

      [{_, _} | _] = losses ->
        fn y_true, y_pred ->
          {_, loss} =
            Enum.reduce(losses, {0, Nx.tensor(0)}, fn {loss, weight}, {i, acc_loss} ->
              loss_fn = build_loss_fn(loss)

              y_true_i = elem(y_true, i)
              y_pred_i = elem(y_pred, i)

              new_acc_loss =
                y_true_i
                |> loss_fn.(y_pred_i)
                |> Nx.multiply(weight)
                |> Nx.add(acc_loss)

              {i + 1, new_acc_loss}
            end)

          loss
        end

      invalid ->
        raise ArgumentError,
              "Invalid loss function #{inspect(invalid)}, a valid loss" <>
                " function is an atom which matches a function in Axon.Losses," <>
                " an arity-2 function of the form loss(y_true, y_pred), or a list" <>
                " of 2-tuples of {loss, weight} for multi-objective models"
    end
  end

  # Builds model init and forward functions from an Axon struct,
  # a tuple of Axon structs, or a tuple of init / forward
  # functions. Model functions are essentially just model
  # init / apply functions.
  defp build_model_fns(%Axon{} = model, mode) do
    Axon.build(model, mode: mode)
  end

  defp build_model_fns({init_fn, forward_fn}, _)
       when is_function(init_fn, 2) and is_function(forward_fn, 2) do
    {init_fn, forward_fn}
  end

  defp build_model_fns(invalid, _) do
    raise ArgumentError,
          "Invalid model #{inspect(invalid)}, a valid model" <>
            " is an Axon struct or a tuple of {init_fn, forward_fn} with signatures" <>
            " init_fn() :: model_state, forward_fn(model_state, inp) :: prediction"
  end

  # Builds optimizer init and update functions either from an atom
  # or a tuple of init / update functions. The init and update functions
  # match the signatures of those defined in Axon.Updates. If the
  # optimizer is an atom, it must match the name of a function in
  # Axon.Optimizers.
  defp build_optimizer_fns(optimizer)
       when is_atom(optimizer) and optimizer in @valid_axon_optimizers do
    apply(Axon.Optimizers, optimizer, [])
  end

  defp build_optimizer_fns({init_optimizer_fn, update_optimizer_fn})
       when is_function(init_optimizer_fn, 1) and is_function(update_optimizer_fn, 3) do
    {init_optimizer_fn, update_optimizer_fn}
  end

  defp build_optimizer_fns(invalid) do
    raise ArgumentError,
          "Invalid optimizer #{inspect(invalid)}, a valid optimizer" <>
            " is an atom matching the name of an optimizer in Axon.Optimizers" <>
            " or a tuple of {init_fn, update_fn}. See Axon.Updates for more" <>
            " information on building optimizers using the low-level API"
  end

  # Builds loss scale init, scale, and unscale functions either from an
  # atom or a tuple of init, scale, unscale functions. The init, scale, and
  # unscale functions match the signatures of those defined in Axon.LossScale.
  # If the loss scale is an atom, it must match the name of a function in
  # Axon.LossScale
  defp build_loss_scale_fns(loss_scale)
       when is_atom(loss_scale) and loss_scale in @valid_axon_loss_scale do
    apply(Axon.LossScale, loss_scale, [])
  end

  defp build_loss_scale_fns({init_scale_fn, scale_fn, unscale_fn})
       when is_function(init_scale_fn, 0) and is_function(scale_fn, 2) and
              is_function(unscale_fn, 2) do
    {init_scale_fn, scale_fn, unscale_fn}
  end

  defp build_loss_scale_fns(invalid) do
    raise ArgumentError,
          "Invalid loss scale #{inspect(invalid)}, a valid" <>
            " loss scale is an atom matching the name of a loss" <>
            " scale implementation in Axon.LossScale or a 3-tuple" <>
            " of {init_scale, scale_fn, unscale_fn}. See Axon.LossScale" <>
            " for more information"
  end

  # Builds a metric function from an atom or function and an output transform.
  # A valid metric is an atom which matches the name of a function in
  # Axon.Metrics or a function which takes an arbitrary number of parameters
  # and returns an output of arbitrary shape/type. Output transforms are field(s)
  # to extract from the step state, or a function which transforms the step
  # state before it is passed to the metric function.
  # TODO(seanmor5): Reconsider the form of output transform
  defp build_metric_fn(metric, accumulator, transform_or_fields) do
    transform_fn =
      case transform_or_fields do
        [_ | _] = fields ->
          fn output ->
            fields
            |> Enum.reduce([], fn field, acc -> [output[field] | acc] end)
            |> Enum.reverse()
          end

        field when is_atom(field) ->
          fn output ->
            output[field]
          end

        transform when is_function(transform, 1) ->
          transform

        invalid ->
          raise ArgumentError,
                "Invalid output transform #{inspect(invalid)}, a valid output" <>
                  " transform is an atom or list of atoms specifying field(s)" <>
                  " to extract from the step state, or an arity-1 function" <>
                  " applied to the step state"
      end

    metric_fn =
      case metric do
        metric when is_atom(metric) ->
          fn output ->
            output
            |> transform_fn.()
            |> then(&apply(Axon.Metrics, metric, &1))
          end

        metric_fn when is_function(metric) ->
          fn output ->
            output
            |> transform_fn.()
            |> then(&apply(metric_fn, &1))

            # |> List.wrap()
          end

        invalid ->
          raise ArgumentError,
                "Invalid metric #{inspect(invalid)}, a valid metric" <>
                  " is an atom which matches the name of a function in" <>
                  " Axon.Metrics or a function which takes a transformed" <>
                  " step state and returns a value"
      end

    case accumulator do
      acc_fun when acc_fun in [:running_average, :running_sum] ->
        apply(Axon.Metrics, acc_fun, [metric_fn])

      acc_fun when is_function(acc_fun, 3) ->
        &acc_fun.(&1, apply(metric_fn, &2), &3)

      invalid ->
        raise ArgumentError,
              "Invalid accumulation function #{inspect(invalid)}, a valid" <>
                " accumulation function is an atom which matches the name" <>
                " of an accumulation function in Axon.Metrics, or an arity-3" <>
                " function which takes current accumulator, observation, and" <>
                " iteration and returns an updated accumulator"
    end
  end

  # Builds a filter function from an atom, keyword list, or function. A
  # valid filter is an atom which matches on of the valid predicates `:always`
  # or `:once`, a keyword which matches one of the valid predicate-value pairs
  # such as `every: N`, or a function which takes loop state and returns `true`
  # or `false`.
  #
  # TODO(seanmor5): In order to handle custom events and predicate filters,
  # we will need to track event firings in the loop state.
  defp build_filter_fn(filter) do
    case filter do
      :always ->
        fn _ -> true end

      :first ->
        fn
          %State{epoch: 0, iteration: 0} -> true
          _ -> false
        end

      [{:every, n} | _] ->
        fn %State{iteration: iter} ->
          Kernel.rem(iter, n) == 0
        end

      fun when is_function(fun, 1) ->
        fun

      invalid ->
        raise ArgumentError,
              "Invalid filter #{inspect(invalid)}, a valid filter" <>
                " is an atom which matches a valid filter predicate" <>
                " such as :always or :once, a keyword of predicate-value" <>
                " pairs such as every: N, or an arity-1 function which takes" <>
                " loop state and returns true or false"
    end
  end

  # JIT-compiles the given function if jit_compile? is true
  # otherwise just applies the function with the given arguments
  defp maybe_jit(fun, args, jit_compile?, jit_opts) do
    if jit_compile? do
      apply(Nx.Defn.jit(fun, jit_opts), args)
    else
      apply(fun, args)
    end
  end

  defp us_to_ms(time), do: Float.round(time / 1000, 1)
end<|MERGE_RESOLUTION|>--- conflicted
+++ resolved
@@ -1770,13 +1770,8 @@
             {:continue, state} ->
               state = %{state | iteration: iters + 1}
 
-<<<<<<< HEAD
               if max_iterations_reached?(max_iters, iters) do
-                {:halt, {:continue, state}}
-=======
-              if iters >= max_iters and max_iters != -1 do
                 {:halt, {:continue, batch_fn, state}}
->>>>>>> a473e015
               else
                 {:cont, {:continue, batch_fn, state}}
               end
