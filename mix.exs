--- conflicted
+++ resolved
@@ -38,17 +38,10 @@
   # Run "mix help deps" to learn about dependencies.
   defp deps do
     [
-<<<<<<< HEAD
-      {:nx, "~> 0.9", nx_opts()},
-      {:exla, "~> 0.9", [only: :test] ++ exla_opts()},
-      {:torchx, "~> 0.9", [only: :test] ++ torchx_opts()},
-      {:ex_doc, "~> 0.34", only: :docs},
-=======
       {:nx, "~> 0.10", nx_opts()},
       {:exla, "~> 0.10", [only: :test] ++ exla_opts()},
       {:torchx, "~> 0.10", [only: :test] ++ torchx_opts()},
-      {:ex_doc, "~> 0.23", only: :docs},
->>>>>>> 6aaf4a42
+      {:ex_doc, "~> 0.34", only: :docs},
       {:table_rex, "~> 3.1 or ~> 4.1", optional: true},
       {:kino, "~> 0.7", optional: true},
       {:kino_vega_lite, "~> 0.1.7", optional: true},
